--- conflicted
+++ resolved
@@ -42,14 +42,8 @@
 	private TestRestTemplate restTemplate;
 
 	@Test
-<<<<<<< HEAD
 	void testHealth() {
-		ResponseEntity<String> entity = this.restTemplate
-				.withBasicAuth("user", getPassword())
-=======
-	public void testHealth() {
 		ResponseEntity<String> entity = this.restTemplate.withBasicAuth("user", getPassword())
->>>>>>> 24925c3d
 				.getForEntity("/admin/health", String.class);
 		assertThat(entity.getStatusCode()).isEqualTo(HttpStatus.OK);
 		assertThat(entity.getBody()).contains("\"status\":\"UP\"");
