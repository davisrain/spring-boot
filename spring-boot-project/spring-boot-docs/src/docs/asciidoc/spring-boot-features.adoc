[[boot-features]]
= Spring Boot Features
include::attributes.adoc[]

This section dives into the details of Spring Boot.
Here you can learn about the key features that you may want to use and customize.
If you have not already done so, you might want to read the "<<getting-started.adoc#getting-started>>" and "<<using-spring-boot.adoc#using-boot>>" sections, so that you have a good grounding of the basics.



[[boot-features-spring-application]]
== SpringApplication
The `SpringApplication` class provides a convenient way to bootstrap a Spring application that is started from a `main()` method.
In many situations, you can delegate to the static `SpringApplication.run` method, as shown in the following example:

[source,java,indent=0]
----
include::{include-springbootfeatures}/springapplication/main/run/MyApplication.java[tag=*]
----

When your application starts, you should see something similar to the following output:

[indent=0,subs="attributes"]
----
  .   ____          _            __ _ _
 /\\ / ___'_ __ _ _(_)_ __  __ _ \ \ \ \
( ( )\___ | '_ | '_| | '_ \/ _` | \ \ \ \
 \\/  ___)| |_)| | | | | || (_| |  ) ) ) )
  '  |____| .__|_| |_|_| |_\__, | / / / /
 =========|_|==============|___/=/_/_/_/
 :: Spring Boot ::   v{spring-boot-version}

2021-02-03 10:33:25.224  INFO 17321 --- [           main] o.s.b.d.s.s.SpringAppplicationExample    : Starting SpringAppplicationExample using Java 1.8.0_232 on mycomputer with PID 17321 (/apps/myjar.jar started by pwebb)
2021-02-03 10:33:25.226  INFO 17900 --- [           main] o.s.b.d.s.s.SpringAppplicationExample    : No active profile set, falling back to default profiles: default
2021-02-03 10:33:26.046  INFO 17321 --- [           main] o.s.b.w.embedded.tomcat.TomcatWebServer  : Tomcat initialized with port(s): 8080 (http)
2021-02-03 10:33:26.054  INFO 17900 --- [           main] o.apache.catalina.core.StandardService   : Starting service [Tomcat]
2021-02-03 10:33:26.055  INFO 17900 --- [           main] org.apache.catalina.core.StandardEngine  : Starting Servlet engine: [Apache Tomcat/9.0.41]
2021-02-03 10:33:26.097  INFO 17900 --- [           main] o.a.c.c.C.[Tomcat].[localhost].[/]       : Initializing Spring embedded WebApplicationContext
2021-02-03 10:33:26.097  INFO 17900 --- [           main] w.s.c.ServletWebServerApplicationContext : Root WebApplicationContext: initialization completed in 821 ms
2021-02-03 10:33:26.144  INFO 17900 --- [           main] s.tomcat.SampleTomcatApplication         : ServletContext initialized
2021-02-03 10:33:26.376  INFO 17900 --- [           main] o.s.b.w.embedded.tomcat.TomcatWebServer  : Tomcat started on port(s): 8080 (http) with context path ''
2021-02-03 10:33:26.384  INFO 17900 --- [           main] o.s.b.d.s.s.SpringAppplicationExample    : Started SampleTomcatApplication in 1.514 seconds (JVM running for 1.823)
----



By default, `INFO` logging messages are shown, including some relevant startup details, such as the user that launched the application.
If you need a log level other than `INFO`, you can set it, as described in <<boot-features-custom-log-levels>>.
The application version is determined using the implementation version from the main application class's package.
Startup information logging can be turned off by setting `spring.main.log-startup-info` to `false`.
This will also turn off logging of the application's active profiles.

TIP: To add additional logging during startup, you can override `logStartupInfo(boolean)` in a subclass of `SpringApplication`.


[[boot-features-startup-failure]]
=== Startup Failure
If your application fails to start, registered `FailureAnalyzers` get a chance to provide a dedicated error message and a concrete action to fix the problem.
For instance, if you start a web application on port `8080` and that port is already in use, you should see something similar to the following message:

[indent=0]
----
	***************************
	APPLICATION FAILED TO START
	***************************

	Description:

	Embedded servlet container failed to start. Port 8080 was already in use.

	Action:

	Identify and stop the process that's listening on port 8080 or configure this application to listen on another port.
----

NOTE: Spring Boot provides numerous `FailureAnalyzer` implementations, and you can <<howto.adoc#howto-failure-analyzer,add your own>>.

If no failure analyzers are able to handle the exception, you can still display the full conditions report to better understand what went wrong.
To do so, you need to <<boot-features-external-config,enable the `debug` property>> or <<boot-features-custom-log-levels,enable `DEBUG` logging>> for `org.springframework.boot.autoconfigure.logging.ConditionEvaluationReportLoggingListener`.

For instance, if you are running your application by using `java -jar`, you can enable the `debug` property as follows:

[indent=0,subs="attributes"]
----
	$ java -jar myproject-0.0.1-SNAPSHOT.jar --debug
----



[[boot-features-lazy-initialization]]
=== Lazy Initialization
`SpringApplication` allows an application to be initialized lazily.
When lazy initialization is enabled, beans are created as they are needed rather than during application startup.
As a result, enabling lazy initialization can reduce the time that it takes your application to start.
In a web application, enabling lazy initialization will result in many web-related beans not being initialized until an HTTP request is received.

A downside of lazy initialization is that it can delay the discovery of a problem with the application.
If a misconfigured bean is initialized lazily, a failure will no longer occur during startup and the problem will only become apparent when the bean is initialized.
Care must also be taken to ensure that the JVM has sufficient memory to accommodate all of the application's beans and not just those that are initialized during startup.
For these reasons, lazy initialization is not enabled by default and it is recommended that fine-tuning of the JVM's heap size is done before enabling lazy initialization.

Lazy initialization can be enabled programmatically using the `lazyInitialization` method on `SpringApplicationBuilder` or the `setLazyInitialization` method on `SpringApplication`.
Alternatively, it can be enabled using the configprop:spring.main.lazy-initialization[] property as shown in the following example:

[source,yaml,indent=0,configprops,configblocks]
----
	spring:
	  main:
	    lazy-initialization: true
----

TIP: If you want to disable lazy initialization for certain beans while using lazy initialization for the rest of the application, you can explicitly set their lazy attribute to false using the `@Lazy(false)` annotation.



[[boot-features-banner]]
=== Customizing the Banner
The banner that is printed on start up can be changed by adding a `banner.txt` file to your classpath or by setting the configprop:spring.banner.location[] property to the location of such a file.
If the file has an encoding other than UTF-8, you can set `spring.banner.charset`.
In addition to a text file, you can also add a `banner.gif`, `banner.jpg`, or `banner.png` image file to your classpath or set the configprop:spring.banner.image.location[] property.
Images are converted into an ASCII art representation and printed above any text banner.

Inside your `banner.txt` file, you can use any of the following placeholders:

.Banner variables
|===
| Variable | Description

| `${application.version}`
| The version number of your application, as declared in `MANIFEST.MF`.
  For example, `Implementation-Version: 1.0` is printed as `1.0`.

| `${application.formatted-version}`
| The version number of your application, as declared in `MANIFEST.MF` and formatted for display (surrounded with brackets and prefixed with `v`).
  For example `(v1.0)`.

| `${spring-boot.version}`
| The Spring Boot version that you are using.
  For example `{spring-boot-version}`.

| `${spring-boot.formatted-version}`
| The Spring Boot version that you are using, formatted for display (surrounded with brackets and prefixed with `v`).
  For example `(v{spring-boot-version})`.

| `${Ansi.NAME}` (or `${AnsiColor.NAME}`, `${AnsiBackground.NAME}`, `${AnsiStyle.NAME}`)
| Where `NAME` is the name of an ANSI escape code.
  See {spring-boot-module-code}/ansi/AnsiPropertySource.java[`AnsiPropertySource`] for details.

| `${application.title}`
| The title of your application, as declared in `MANIFEST.MF`.
  For example `Implementation-Title: MyApp` is printed as `MyApp`.
|===

TIP: The `SpringApplication.setBanner(...)` method can be used if you want to generate a banner programmatically.
Use the `org.springframework.boot.Banner` interface and implement your own `printBanner()` method.

You can also use the configprop:spring.main.banner-mode[] property to determine if the banner has to be printed on `System.out` (`console`), sent to the configured logger (`log`), or not produced at all (`off`).

The printed banner is registered as a singleton bean under the following name: `springBootBanner`.

[NOTE]
====
The `${application.version}` and `${application.formatted-version}` properties are only available if you are using Spring Boot launchers.
The values won't be resolved if you are running an unpacked jar and starting it with `java -cp <classpath> <mainclass>`.

This is why we recommend that you always launch unpacked jars using `java org.springframework.boot.loader.JarLauncher`.
This will initialize the `application.*` banner variables before building the classpath and launching your app.
====



[[boot-features-customizing-spring-application]]
=== Customizing SpringApplication
If the `SpringApplication` defaults are not to your taste, you can instead create a local instance and customize it.
For example, to turn off the banner, you could write:

[source,java,indent=0]
----
include::{include-springbootfeatures}/springapplication/main/custom/MyApplication.java[tag=*]
----

NOTE: The constructor arguments passed to `SpringApplication` are configuration sources for Spring beans.
In most cases, these are references to `@Configuration` classes, but they could also be references to XML configuration or to packages that should be scanned.

It is also possible to configure the `SpringApplication` by using an `application.properties` file.
See _<<boot-features-external-config>>_ for details.

For a complete list of the configuration options, see the {spring-boot-module-api}/SpringApplication.html[`SpringApplication` Javadoc].



[[boot-features-fluent-builder-api]]
=== Fluent Builder API
If you need to build an `ApplicationContext` hierarchy (multiple contexts with a parent/child relationship) or if you prefer using a "`fluent`" builder API, you can use the `SpringApplicationBuilder`.

The `SpringApplicationBuilder` lets you chain together multiple method calls and includes `parent` and `child` methods that let you create a hierarchy, as shown in the following example:

[source,java,indent=0]
----
include::{include-springbootfeatures}/springapplication/SpringApplicationBuilderExample.java[tag=*]
----

NOTE: There are some restrictions when creating an `ApplicationContext` hierarchy.
For example, Web components *must* be contained within the child context, and the same `Environment` is used for both parent and child contexts.
See the {spring-boot-module-api}/builder/SpringApplicationBuilder.html[`SpringApplicationBuilder` Javadoc] for full details.



[[boot-features-application-availability]]
=== Application Availability
When deployed on platforms, applications can provide information about their availability to the platform using infrastructure such as https://kubernetes.io/docs/tasks/configure-pod-container/configure-liveness-readiness-startup-probes/[Kubernetes Probes].
Spring Boot includes out-of-the box support for the commonly used "`liveness`" and "`readiness`" availability states.
If you are using Spring Boot's "`actuator`" support then these states are exposed as health endpoint groups.

In addition, you can also obtain availability states by injecting the `ApplicationAvailability` interface into your own beans.



[[boot-features-application-availability-liveness-state]]
==== Liveness State
The "`Liveness`" state of an application tells whether its internal state allows it to work correctly, or recover by itself if it's currently failing.
A broken "`Liveness`" state means that the application is in a state that it cannot recover from, and the infrastructure should restart the application.

NOTE: In general, the "Liveness" state should not be based on external checks, such as <<production-ready-features.adoc#production-ready-health, Health checks>>.
If it did, a failing external system (a database, a Web API, an external cache) would trigger massive restarts and cascading failures across the platform.

The internal state of Spring Boot applications is mostly represented by the Spring `ApplicationContext`.
If the application context has started successfully, Spring Boot assumes that the application is in a valid state.
An application is considered live as soon as the context has been refreshed, see <<boot-features-application-events-and-listeners, Spring Boot application lifecycle and related Application Events>>.



[[boot-features-application-availability-readiness-state]]
==== Readiness State
The "`Readiness`" state of an application tells whether the application is ready to handle traffic.
A failing "`Readiness`" state tells the platform that it should not route traffic to the application for now.
This typically happens during startup, while `CommandLineRunner` and `ApplicationRunner` components are being processed, or at any time if the application decides that it's too busy for additional traffic.

An application is considered ready as soon as application and command-line runners have been called, see <<boot-features-application-events-and-listeners, Spring Boot application lifecycle and related Application Events>>.

TIP: Tasks expected to run during startup should be executed by `CommandLineRunner` and `ApplicationRunner` components instead of using Spring component lifecycle callbacks such as `@PostConstruct`.



[[boot-features-application-availability-managing]]
==== Managing the Application Availability State
Application components can retrieve the current availability state at any time, by injecting the `ApplicationAvailability` interface and calling methods on it.
More often, applications will want to listen to state updates or update the state of the application.

For example, we can export the "Readiness" state of the application to a file so that a Kubernetes "exec Probe" can look at this file:

[source,java,indent=0]
----
include::{include-springbootfeatures}/springapplication/availability/ReadinessStateExporter.java[tag=*]
----

We can also update the state of the application, when the application breaks and cannot recover:

[source,java,indent=0]
----
include::{include-springbootfeatures}/springapplication/availability/LocalCacheVerifier.java[tag=*]
----

Spring Boot provides <<production-ready-features.adoc#production-ready-kubernetes-probes,Kubernetes HTTP probes for "Liveness" and "Readiness" with Actuator Health Endpoints>>.
You can get more guidance about <<deployment.adoc#cloud-deployment-kubernetes,deploying Spring Boot applications on Kubernetes in the dedicated section>>.



[[boot-features-application-events-and-listeners]]
=== Application Events and Listeners
In addition to the usual Spring Framework events, such as {spring-framework-api}/context/event/ContextRefreshedEvent.html[`ContextRefreshedEvent`], a `SpringApplication` sends some additional application events.

[NOTE]
====
Some events are actually triggered before the `ApplicationContext` is created, so you cannot register a listener on those as a `@Bean`.
You can register them with the `SpringApplication.addListeners(...)` method or the `SpringApplicationBuilder.listeners(...)` method.

If you want those listeners to be registered automatically, regardless of the way the application is created, you can add a `META-INF/spring.factories` file to your project and reference your listener(s) by using the `org.springframework.context.ApplicationListener` key, as shown in the following example:

[indent=0]
----
	org.springframework.context.ApplicationListener=com.example.project.MyListener
----

====

Application events are sent in the following order, as your application runs:

. An `ApplicationStartingEvent` is sent at the start of a run but before any processing, except for the registration of listeners and initializers.
. An `ApplicationEnvironmentPreparedEvent` is sent when the `Environment` to be used in the context is known but before the context is created.
. An `ApplicationContextInitializedEvent` is sent when the `ApplicationContext` is prepared and ApplicationContextInitializers have been called but before any bean definitions are loaded.
. An `ApplicationPreparedEvent` is sent just before the refresh is started but after bean definitions have been loaded.
. An `ApplicationStartedEvent` is sent after the context has been refreshed but before any application and command-line runners have been called.
. An `AvailabilityChangeEvent` is sent right after with `LivenessState.CORRECT` to indicate that the application is considered as live.
. An `ApplicationReadyEvent` is sent after any <<boot-features-command-line-runner,application and command-line runners>> have been called.
. An `AvailabilityChangeEvent` is sent right after with `ReadinessState.ACCEPTING_TRAFFIC` to indicate that the application is ready to service requests.
. An `ApplicationFailedEvent` is sent if there is an exception on startup.

The above list only includes ``SpringApplicationEvent``s that are tied to a `SpringApplication`.
In addition to these, the following events are also published after `ApplicationPreparedEvent` and before `ApplicationStartedEvent`:

- A `WebServerInitializedEvent` is sent after the `WebServer` is ready.
  `ServletWebServerInitializedEvent` and `ReactiveWebServerInitializedEvent` are the servlet and reactive variants respectively.
- A `ContextRefreshedEvent` is sent when an `ApplicationContext` is refreshed.

TIP: You often need not use application events, but it can be handy to know that they exist.
Internally, Spring Boot uses events to handle a variety of tasks.

NOTE: Event listeners should not run potentially lengthy tasks as they execute in the same thread by default.
Consider using <<boot-features-command-line-runner,application and command-line runners>> instead.

Application events are sent by using Spring Framework's event publishing mechanism.
Part of this mechanism ensures that an event published to the listeners in a child context is also published to the listeners in any ancestor contexts.
As a result of this, if your application uses a hierarchy of `SpringApplication` instances, a listener may receive multiple instances of the same type of application event.

To allow your listener to distinguish between an event for its context and an event for a descendant context, it should request that its application context is injected and then compare the injected context with the context of the event.
The context can be injected by implementing `ApplicationContextAware` or, if the listener is a bean, by using `@Autowired`.



[[boot-features-web-environment]]
=== Web Environment
A `SpringApplication` attempts to create the right type of `ApplicationContext` on your behalf.
The algorithm used to determine a `WebApplicationType` is the following:

* If Spring MVC is present, an `AnnotationConfigServletWebServerApplicationContext` is used
* If Spring MVC is not present and Spring WebFlux is present, an `AnnotationConfigReactiveWebServerApplicationContext` is used
* Otherwise, `AnnotationConfigApplicationContext` is used

This means that if you are using Spring MVC and the new `WebClient` from Spring WebFlux in the same application, Spring MVC will be used by default.
You can override that easily by calling `setWebApplicationType(WebApplicationType)`.

It is also possible to take complete control of the `ApplicationContext` type that is used by calling `setApplicationContextClass(...)`.

TIP: It is often desirable to call `setWebApplicationType(WebApplicationType.NONE)` when using `SpringApplication` within a JUnit test.



[[boot-features-application-arguments]]
=== Accessing Application Arguments
If you need to access the application arguments that were passed to `SpringApplication.run(...)`, you can inject a `org.springframework.boot.ApplicationArguments` bean.
The `ApplicationArguments` interface provides access to both the raw `String[]` arguments as well as parsed `option` and `non-option` arguments, as shown in the following example:

[source,java,indent=0]
----
include::{include-springbootfeatures}/springapplication/ApplicationArgumentsExample.java[tag=*]
----

TIP: Spring Boot also registers a `CommandLinePropertySource` with the Spring `Environment`.
This lets you also inject single application arguments by using the `@Value` annotation.



[[boot-features-command-line-runner]]
=== Using the ApplicationRunner or CommandLineRunner
If you need to run some specific code once the `SpringApplication` has started, you can implement the `ApplicationRunner` or `CommandLineRunner` interfaces.
Both interfaces work in the same way and offer a single `run` method, which is called just before `SpringApplication.run(...)` completes.

NOTE: This contract is well suited for tasks that should run after application startup but before it starts accepting traffic.


The `CommandLineRunner` interfaces provides access to application arguments as a string array, whereas the `ApplicationRunner` uses the `ApplicationArguments` interface discussed earlier.
The following example shows a `CommandLineRunner` with a `run` method:

[source,java,indent=0]
----
include::{include-springbootfeatures}/springapplication/CommandLineRunnerExample.java[tag=*]
----

If several `CommandLineRunner` or `ApplicationRunner` beans are defined that must be called in a specific order, you can additionally implement the `org.springframework.core.Ordered` interface or use the `org.springframework.core.annotation.Order` annotation.



[[boot-features-application-exit]]
=== Application Exit
Each `SpringApplication` registers a shutdown hook with the JVM to ensure that the `ApplicationContext` closes gracefully on exit.
All the standard Spring lifecycle callbacks (such as the `DisposableBean` interface or the `@PreDestroy` annotation) can be used.

In addition, beans may implement the `org.springframework.boot.ExitCodeGenerator` interface if they wish to return a specific exit code when `SpringApplication.exit()` is called.
This exit code can then be passed to `System.exit()` to return it as a status code, as shown in the following example:

[source,java,indent=0]
----
include::{include-springbootfeatures}/springapplication/exitcode/MyApplication.java[tag=*]
----

Also, the `ExitCodeGenerator` interface may be implemented by exceptions.
When such an exception is encountered, Spring Boot returns the exit code provided by the implemented `getExitCode()` method.



[[boot-features-application-admin]]
=== Admin Features
It is possible to enable admin-related features for the application by specifying the configprop:spring.application.admin.enabled[] property.
This exposes the {spring-boot-module-code}/admin/SpringApplicationAdminMXBean.java[`SpringApplicationAdminMXBean`] on the platform `MBeanServer`.
You could use this feature to administer your Spring Boot application remotely.
This feature could also be useful for any service wrapper implementation.

TIP: If you want to know on which HTTP port the application is running, get the property with a key of `local.server.port`.



[[boot-features-application-startup-tracking]]
=== Application Startup tracking
During the application startup, the `SpringApplication` and the `ApplicationContext` perform many tasks related to the application lifecycle,
the beans lifecycle or even processing application events.
With {spring-framework-api}/core/metrics/ApplicationStartup.html[`ApplicationStartup`], Spring Framework  {spring-framework-docs}/core.html#context-functionality-startup[allows you to track the application startup sequence with ``StartupStep``s].
This data can be collected for profiling purposes, or just to have a better understanding of an application startup process.

You can choose an `ApplicationStartup` implementation when setting up the `SpringApplication` instance.
For example, to use the `BufferingApplicationStartup`, you could write:

[source,java,indent=0]
----
include::{include-springbootfeatures}/springapplication/startup/MyApplication.java[tag=*]
----

The first available implementation, `FlightRecorderApplicationStartup` is provided by Spring Framework.
It adds Spring-specific startup events to a Java Flight Recorder session and is meant for profiling applications and correlating their Spring context lifecycle with JVM events (such as allocations, GCs, class loading...).
Once configured, you can record data by running the application with the Flight Recorder enabled:

[source,bash,indent=0]
----
	$ java -XX:StartFlightRecording:filename=recording.jfr,duration=10s -jar demo.jar
----

Spring Boot ships with the `BufferingApplicationStartup` variant; this implementation is meant for buffering the startup steps and draining them into an external metrics system.
Applications can ask for the bean of type `BufferingApplicationStartup` in any component.
Additionally, Spring Boot Actuator will {spring-boot-actuator-restapi-docs}/#startup[expose a `startup` endpoint to expose this information as a JSON document].

[[boot-features-external-config]]
== Externalized Configuration
Spring Boot lets you externalize your configuration so that you can work with the same application code in different environments.
You can use a variety of external configuration sources, include Java properties files, YAML files, environment variables, and command-line arguments.

Property values can be injected directly into your beans by using the `@Value` annotation, accessed through Spring's `Environment` abstraction, or be <<boot-features-external-config-typesafe-configuration-properties,bound to structured objects>> through `@ConfigurationProperties`.

Spring Boot uses a very particular `PropertySource` order that is designed to allow sensible overriding of values.
Properties are considered in the following order (with values from lower items overriding earlier ones):

. Default properties (specified by setting `SpringApplication.setDefaultProperties`).
. {spring-framework-api}/context/annotation/PropertySource.html[`@PropertySource`] annotations on your `@Configuration` classes.
  Please note that such property sources are not added to the `Environment` until the application context is being refreshed.
  This is too late to configure certain properties such as `+logging.*+` and `+spring.main.*+` which are read before refresh begins.
. Config data (such as `application.properties` files)
. A `RandomValuePropertySource` that has properties only in `+random.*+`.
. OS environment variables.
. Java System properties (`System.getProperties()`).
. JNDI attributes from `java:comp/env`.
. `ServletContext` init parameters.
. `ServletConfig` init parameters.
. Properties from `SPRING_APPLICATION_JSON` (inline JSON embedded in an environment variable or system property).
. Command line arguments.
. `properties` attribute on your tests.
  Available on {spring-boot-test-module-api}/context/SpringBootTest.html[`@SpringBootTest`] and the <<boot-features-testing-spring-boot-applications-testing-autoconfigured-tests,test annotations for testing a particular slice of your application>>.
. {spring-framework-api}/test/context/TestPropertySource.html[`@TestPropertySource`] annotations on your tests.
. <<using-spring-boot.adoc#using-boot-devtools-globalsettings,Devtools global settings properties>> in the `$HOME/.config/spring-boot` directory when devtools is active.

Config data files are considered in the following order:

. <<boot-features-external-config-files,Application properties>> packaged inside your jar (`application.properties` and YAML variants).
. <<boot-features-external-config-files-profile-specific,Profile-specific application properties>> packaged inside your jar (`application-\{profile}.properties` and YAML variants).
. <<boot-features-external-config-files,Application properties>> outside of your packaged jar (`application.properties` and YAML variants).
. <<boot-features-external-config-files-profile-specific,Profile-specific application properties>> outside of your packaged jar (`application-\{profile}.properties` and YAML variants).

To provide a concrete example, suppose you develop a `@Component` that uses a `name` property, as shown in the following example:

[source,java,indent=0]
----
include::{include-springbootfeatures}/externalizedconfiguration/valueinjection/MyBean.java[tag=*]
----

On your application classpath (for example, inside your jar) you can have an `application.properties` file that provides a sensible default property value for `name`.
When running in a new environment, an `application.properties` file can be provided outside of your jar that overrides the `name`.
For one-off testing, you can launch with a specific command line switch (for example, `java -jar app.jar --name="Spring"`).

TIP: The `env` and `configprops` endpoints can be useful in determining why a property has a particular value.
You can use these two endpoints to diagnose unexpected property values.
See the "<<production-ready-features.adoc#production-ready-endpoints, Production ready features>>" section for details.



[[boot-features-external-config-command-line-args]]
=== Accessing Command Line Properties
By default, `SpringApplication` converts any command line option arguments (that is, arguments starting with `--`, such as `--server.port=9000`) to a `property` and adds them to the Spring `Environment`.
As mentioned previously, command line properties always take precedence over file based property sources.

If you do not want command line properties to be added to the `Environment`, you can disable them by using `SpringApplication.setAddCommandLineProperties(false)`.



[[boot-features-external-config-application-json]]
=== JSON Application Properties
Environment variables and system properties often have restrictions that mean some property names cannot be used.
To help with this, Spring Boot allows you to encode a block of properties into a single JSON structure.

When your application starts, any `spring.application.json` or `SPRING_APPLICATION_JSON` properties will be parsed and added to the `Environment`.

For example, the `SPRING_APPLICATION_JSON` property can be supplied on the command line in a UN{asterisk}X shell as an environment variable:

[indent=0]
----
	$ SPRING_APPLICATION_JSON='{"acme":{"name":"test"}}' java -jar myapp.jar
----

In the preceding example, you end up with `acme.name=test` in the Spring `Environment`.

The same JSON can also be provided as a system property:

[indent=0]
----
	$ java -Dspring.application.json='{"acme":{"name":"test"}}' -jar myapp.jar
----

Or you could supply the JSON by using a command line argument:

[indent=0]
----
	$ java -jar myapp.jar --spring.application.json='{"acme":{"name":"test"}}'
----

If you are deploying to a classic Application Server, you could also use a JNDI variable named `java:comp/env/spring.application.json`.

NOTE: Although `null` values from the JSON will be added to the resulting property source, the `PropertySourcesPropertyResolver` treats `null` properties as missing values.
This means that the JSON cannot override properties from lower order property sources with a `null` value.



[[boot-features-external-config-files]]
=== External Application Properties [[boot-features-external-config-application-property-files]]
Spring Boot will automatically find and load `application.properties` and `application.yaml` files from the following locations when your application starts:

. The classpath root
. The classpath `/config` package
. The current directory
. The `/config` subdirectory in the current directory
. Immediate child directories of the `/config` subdirectory

The list is ordered by precedence (with values from lower items overriding earlier ones).
Documents from the loaded files are added as `PropertySources` to the Spring `Environment`.

If you do not like `application` as the configuration file name, you can switch to another file name by specifying a configprop:spring.config.name[] environment property.
You can also refer to an explicit location by using the `spring.config.location` environment property (which is a comma-separated list of directory locations or file paths).
The following example shows how to specify a different file name:

[indent=0]
----
	$ java -jar myproject.jar --spring.config.name=myproject
----

The following example shows how to specify two locations:

[indent=0]
----
	$ java -jar myproject.jar --spring.config.location=optional:classpath:/default.properties,optional:classpath:/override.properties
----

TIP: Use the prefix `optional:` if the <<boot-features-external-config-optional-prefix,locations are optional>> and you don't mind if they don't exist.

WARNING: `spring.config.name` and `spring.config.location` are used very early to determine which files have to be loaded.
They must be defined as an environment property (typically an OS environment variable, a system property, or a command-line argument).

If `spring.config.location` contains directories (as opposed to files), they should end in `/` (at runtime they will be appended with the names generated from `spring.config.name` before being loaded).
Files specified in `spring.config.location` are used as-is.
Whether specified directly or contained in a directory, configuration files must include a file extension in their name.
Typical extensions that are supported out-of-the-box are `.properties`, `.yaml`, and `.yml`.

When multiple locations are specified, the later ones can override the values of earlier ones.

Locations configured by using `spring.config.location` replace the default locations.
For example, if `spring.config.location` is configured with the value `optional:classpath:/custom-config/,optional:file:./custom-config/`, the complete set of locations considered is:

. `optional:classpath:custom-config/`
. `optional:file:./custom-config/`

If you prefer to add addition locations, rather than replacing them, you can use `spring.config.additional-location`.
Properties loaded from additional locations can override those in the default locations.
For example, if `spring.config.additional-location` is configured with the value `optional:classpath:/custom-config/,optional:file:./custom-config/`, the complete the complete set of locations considered is:

. `optional:classpath:/`
. `optional:classpath:/config/`
. `optional:file:./`
. `optional:file:./config/`
. `optional:file:./config/*/`
. `optional:classpath:custom-config/`
. `optional:file:./custom-config/`

This search ordering lets you specify default values in one configuration file and then selectively override those values in another.
You can provide default values for your application in `application.properties` (or whatever other basename you choose with `spring.config.name`) in one of the default locations.
These default values can then be overridden at runtime with a different file located in one of the custom locations.

NOTE: If you use environment variables rather than system properties, most operating systems disallow period-separated key names, but you can use underscores instead (for example, configprop:spring.config.name[format=envvar] instead of configprop:spring.config.name[]).
See <<boot-features-external-config-relaxed-binding-from-environment-variables>> for details.

NOTE: If your application runs in a servlet container or application server, then JNDI properties (in `java:comp/env`) or servlet context initialization parameters can be used instead of, or as well as, environment variables or system properties.



[[boot-features-external-config-optional-prefix]]
==== Optional Locations
By default, when a specified config data location does not exist, Spring Boot will throw a `ConfigDataLocationNotFoundException` and your application will not start.

If you want to specify a location, but you don't mind if it doesn't always exist, you can use the `optional:` prefix.
You can use this prefix with the `spring.config.location` and `spring.config.additional-location` properties, as well as with <<boot-features-external-config-files-importing, `spring.config.import`>> declarations.

For example, a `spring.config.import` value of `optional:file:./myconfig.properties` allows your application to start, even if the `myconfig.properties` file is missing.

If you want to ignore all `ConfigDataLocationNotFoundExceptions` and always continue to start your application, you can use the `spring.config.on-not-found` property.
Set the value to `ignore` using `SpringApplication.setDefaultProperties(...)` or with a system/environment variable.



[[boot-features-external-config-files-wildcards]]
==== Wildcard Locations
If a config file location includes the `{asterisk}` character for the last path segment, it is considered a wildcard location.
Wildcards are expanded when the config is loaded so that immediate subdirectories are also checked.
Wildcard locations are particularly useful in an environment such as Kubernetes when there are multiple sources of config properties.

For example, if you have some Redis configuration and some MySQL configuration, you might want to keep those two pieces of configuration separate, while requiring that both those are present in an `application.properties` file.
This might result in two separate `application.properties` files mounted at different locations such as `/config/redis/application.properties` and `/config/mysql/application.properties`.
In such a case, having a wildcard location of `config/*/`, will result in both files being processed.

By default, Spring Boot includes `config/*/` in the default search locations.
It means that all subdirectories of the `/config` directory outside of your jar will be searched.

You can use wildcard locations yourself with the `spring.config.location` and `spring.config.additional-location` properties.

NOTE: A wildcard location must contain only one `{asterisk}` and end with `{asterisk}/` for search locations that are directories or `*/<filename>` for search locations that are files.
Locations with wildcards are sorted alphabetically based on the absolute path of the file names.

TIP: Wildcard locations only work with external directories.
You cannot use a wildcard in a `classpath:` location.



[[boot-features-external-config-files-profile-specific]]
==== Profile Specific Files
As well as `application` property files, Spring Boot will also attempt to load profile-specific files using the naming convention `application-\{profile}`.
For example, if your application activates a profile named `prod` and uses YAML files, then both `application.yml` and `application-prod.yml` will be considered.

Profile-specific properties are loaded from the same locations as standard `application.properties`, with profile-specific files always overriding the non-specific ones.
If several profiles are specified, a last-wins strategy applies.
For example, if profiles `prod,live` are specified by the configprop:spring.profiles.active[] property, values in `application-prod.properties` can be overridden by those in `application-live.properties`.

The `Environment` has a set of default profiles (by default, `[default]`) that are used if no active profiles are set.
In other words, if no profiles are explicitly activated, then properties from `application-default` are considered.

NOTE: Properties files are only ever loaded once.
If you've already directly <<boot-features-external-config-files-importing,imported>> a profile specific property files then it won't be imported a second time.



[[boot-features-external-config-files-importing]]
==== Importing Additional Data
Application properties may import further config data from other locations using the `spring.config.import` property.
Imports are processed as they are discovered, and are treated as additional documents inserted immediately below the one that declares the import.

For example, you might have the following in your classpath `application.properties` file:

[source,yaml,indent=0,configblocks]
----
	spring:
	  application:
	    name: "myapp"
	  config:
	    import: "optional:file:./dev.properties"
----

This will trigger the import of a `dev.properties` file in current directory (if such a file exists).
Values from the imported `dev.properties` will take precedence over the file that triggered the import.
In the above example, the `dev.properties` could redefine `spring.application.name` to a different value.
An import will only be imported once no matter how many times it is declared.
The order an import is defined inside a single document within the properties/yaml file doesn't matter.
For instance, the two examples below produce the same result:

[source,yaml,indent=0,configblocks]
----
	spring:
	  config:
	    import: my.properties
	my:
	  property: value
----

[source,yaml,indent=0,configblocks]
----
	my:
	  property: value
	spring:
	  config:
	    import: my.properties
----

In both of the above examples, the values from the `my.properties` file will take precedence over the file that triggered its import.

Several locations can be specified under a single `spring.config.import` key.
Locations will be processed in the order that they are defined, with later imports taking precedence.

[TIP]
====
Spring Boot includes pluggable API that allows various different location addresses to be supported.
By default you can import Java Properties, YAML and "`<<boot-features-external-config-files-configtree, configuration trees>>`".

Third-party jars can offer support for additional technologies (there's no requirement for files to be local).
For example, you can imagine config data being from external stores such as Consul, Apache ZooKeeper or Netflix Archaius.

If you want to support your own locations, see the `ConfigDataLocationResolver` and `ConfigDataLoader` classes in the `org.springframework.boot.context.config` package.
====



==== Importing Extensionless Files
Some cloud platforms cannot add a file extension to volume mounted files.
To import these extensionless files, you need to give Spring Boot a hint so that it knows how to load them.
You can do this by putting an extension hint in square brackets.

For example, suppose you have a `/etc/config/myconfig` file that you wish to import as yaml.
You can import it from your `application.properties` using the following:

[source,yaml,indent=0,configprops,configblocks]
----
	spring:
	  config:
	    import: "file:/etc/config/myconfig[.yaml]"
----



[[boot-features-external-config-files-configtree]]
==== Using Configuration Trees
When running applications on a cloud platform (such as Kubernetes) you often need to read config values that the platform supplies.
It's not uncommon to use environment variables for such purposes, but this can have drawbacks, especially if the value is supposed to be kept secret.

As an alternative to environment variables, many cloud platforms now allow you to map configuration into mounted data volumes.
For example, Kubernetes can volume mount both https://kubernetes.io/docs/tasks/configure-pod-container/configure-pod-configmap/#populate-a-volume-with-data-stored-in-a-configmap[`ConfigMaps`] and https://kubernetes.io/docs/concepts/configuration/secret/#using-secrets-as-files-from-a-pod[`Secrets`].

There are two common volume mount patterns that can be use:

. A single file contains a complete set of properties (usually written as YAML).
. Multiple files are written to a directory tree, with the filename becoming the '`key`' and the contents becoming the '`value`'.

For the first case, you can import the YAML or Properties file directly using `spring.config.import` as described <<boot-features-external-config-files-importing,above>>.
For the second case, you need to use the `configtree:` prefix so that Spring Boot knows it needs to expose all the files as properties.

As an example, let's imagine that Kubernetes has mounted the following volume:

[source,indent=0]
----
	etc/
	  config/
	    myapp/
	      username
	      password
----

The contents of the `username` file would be a config value, and the contents of `password` would be a secret.

To import these properties, you can add the following to your `application.properties` or `application.yaml` file:

[source,yaml,indent=0,configprops,configblocks]
----
	spring:
	  config:
	    import: "optional:configtree:/etc/config/"
----

You can then access or inject `myapp.username` and `myapp.password` properties from the `Environment` in the usual way.

TIP: Configuration tree values can be bound to both string `String` and `byte[]` types depending on the contents expected.

If you have multiple config trees to import from the same parent folder you can use a wildcard shortcut.
Any `configtree:` location that ends with `/*/` will import all immediate children as config trees.

For example, given the following volume:

[source,indent=0]
----
	etc/
	  config/
	    dbconfig/
	      db/
	        username
	        password
	    mqconfig/
	      mq/
	        username
	        password
----

You can use `configtree:/etc/config/*/` as the import location:

[source,yaml,indent=0,configprops,configblocks]
----
	spring:
	  config:
	    import: "optional:configtree:/etc/config/*/"
----

This will add `db.username`, `db.password`, `mq.username` and `mq.password` properties.

NOTE: Directories loaded using a wildcard are sorted alphabetically.
If you need a different order, then you should list each location as a separate import



[[boot-features-external-config-placeholders-in-properties]]
==== Property Placeholders
The values in `application.properties` and `application.yml` are filtered through the existing `Environment` when they are used, so you can refer back to previously defined values (for example, from System properties).
The standard `$\{name}` property-placeholder syntax can be used anywhere within a value.

For example, the following file will set `app.description` to "`MyApp is a Spring Boot application`":

[source,yaml,indent=0,configblocks]
----
	app:
	  name: "MyApp"
	  description: "${app.name} is a Spring Boot application"
----

TIP: You can also use this technique to create "`short`" variants of existing Spring Boot properties.
See the _<<howto.adoc#howto-use-short-command-line-arguments>>_ how-to for details.



[[boot-features-external-config-files-multi-document]]
==== Working with Multi-Document Files
Spring Boot allows you to split a single physical file into multiple logical documents which are each added independently.
Documents are processed in order, from top to bottom.
Later documents can override the properties defined in earlier ones.

For `application.yml` files, the standard YAML multi-document syntax is used.
Three consecutive hyphens represent the end of one document, and the start of the next.

For example, the following file has two logical documents:

[source,yaml,indent=0]
----
	spring.application.name: MyApp
	---
	spring.config.activate.on-cloud-platform: kubernetes
	spring.application.name: MyCloudApp
----

For `application.properties` files a special `#---` comment is used to mark the document splits:

[source,properties,indent=0]
----
	spring.application.name=MyApp
	#---
	spring.config.activate.on-cloud-platform=kubernetes
	spring.application.name=MyCloudApp
----

NOTE: Property file separators must not have any leading whitespace and must have exactly three hyphen characters.
The lines immediately before and after the separator must not be comments.

TIP: Multi-document property files are often used in conjunction with activation properties such as `spring.config.activate.on-profile`.
See the <<boot-features-external-config-file-activation-properties, next section>> for details.



[[boot-features-external-config-file-activation-properties]]
==== Activation Properties
It's sometimes useful to only activate a given get of properties when certain conditions are met.
For example, you might have properties that are only relevant when a specific profile is active.

You can conditionally activate a properties document using `spring.config.activate.*`.

The following activation properties are available:

.activation properties
[cols="1,4"]
|===
| Property | Note

| `on-profile`
| A profile expression that must match for the document to be active.

| `on-cloud-platform`
| The `CloudPlatform` that must be detected for the document to be active.
|===

For example, the following specifies that the second document is only active when running on Kubernetes, and only when either the "`prod`" or "`staging`" profiles are active:

[source,yaml,indent=0,configblocks]
----
	myprop:
	  always-set
	---
	spring:
	  config:
	    activate:
	      on-cloud-platform: "kubernetes"
	      on-profile: "prod | staging"
	myotherprop: sometimes-set
----



[[boot-features-encrypting-properties]]
=== Encrypting Properties
Spring Boot does not provide any built in support for encrypting property values, however, it does provide the hook points necessary to modify values contained in the Spring `Environment`.
The `EnvironmentPostProcessor` interface allows you to manipulate the `Environment` before the application starts.
See <<howto.adoc#howto-customize-the-environment-or-application-context>> for details.

If you're looking for a secure way to store credentials and passwords, the https://cloud.spring.io/spring-cloud-vault/[Spring Cloud Vault] project provides support for storing externalized configuration in https://www.vaultproject.io/[HashiCorp Vault].



[[boot-features-external-config-yaml]]
=== Working with YAML
https://yaml.org[YAML] is a superset of JSON and, as such, is a convenient format for specifying hierarchical configuration data.
The `SpringApplication` class automatically supports YAML as an alternative to properties whenever you have the https://bitbucket.org/asomov/snakeyaml[SnakeYAML] library on your classpath.

NOTE: If you use "`Starters`", SnakeYAML is automatically provided by `spring-boot-starter`.



==== Mapping YAML to Properties
YAML documents need to be converted from their hierarchical format to a flat structure that can be used with the Spring `Environment`.
For example, consider the following YAML document:

[source,yaml,indent=0]
----
	environments:
	  dev:
	    url: https://dev.example.com
	    name: Developer Setup
	  prod:
	    url: https://another.example.com
	    name: My Cool App
----

In order to access these properties from the `Environment`, they would be flattened as follows:

[source,properties,indent=0]
----
	environments.dev.url=https://dev.example.com
	environments.dev.name=Developer Setup
	environments.prod.url=https://another.example.com
	environments.prod.name=My Cool App
----

Likewise, YAML lists also need to be flattened.
They are represented as property keys with `[index]` dereferencers.
For example, consider the following YAML:

[source,yaml,indent=0]
----
	 my:
	  servers:
	  - dev.example.com
	  - another.example.com
----

The preceding example would be transformed into these properties:

[source,properties,indent=0]
----
	my.servers[0]=dev.example.com
	my.servers[1]=another.example.com
----

TIP: Properties that use the `[index]` notation can be bound to Java `List` or `Set` objects using Spring Boot's `Binder` class.
For more details see the "`<<boot-features-external-config-typesafe-configuration-properties>>`" section below.



[[boot-features-external-config-loading-yaml]]
[[boot-features-external-config-exposing-yaml-to-spring]]
==== Directly Loading YAML
Spring Framework provides two convenient classes that can be used to load YAML documents.
The `YamlPropertiesFactoryBean` loads YAML as `Properties` and the `YamlMapFactoryBean` loads YAML as a `Map`.

You can also use the `YamlPropertySourceLoader` class if you want to load YAML as a Spring `PropertySource`.



[[boot-features-external-config-yaml-shortcomings]]
==== YAML Shortcomings
YAML files cannot be loaded by using the `@PropertySource` annotation.
So, in the case that you need to load values that way, you need to use a properties file.

Using the multi-document YAML syntax in profile-specific YAML files can lead to unexpected behavior.
For example, consider the following config in a file:

.application-dev.yml
[source,yaml,indent=0]
----
	server.port: 8000
	---
	spring.config.activate.on-profile: "!test"
	mypassword: "secret"
----

If you run the application with the argument `--spring.profiles.active=dev` you might expect `mypassword` to be set to "`secret`", but this is not the case.

The nested document will be filtered because the main file is named `application-dev.yml`.
It is already considered to be profile-specific, and nested documents will be ignored.

TIP: We recommend that you don't mix profile-specific YAML files and multiple YAML documents.
Stick to using only one of them.



[[boot-features-external-config-random-values]]
=== Configuring Random Values
The `RandomValuePropertySource` is useful for injecting random values (for example, into secrets or test cases).
It can produce integers, longs, uuids, or strings, as shown in the following example:

[source,yaml,indent=0,configblocks]
----
	my:
	  secret: "${random.value}"
	  number: "${random.int}"
	  bignumber: "${random.long}"
	  uuid: "${random.uuid}"
	  number-less-than-ten: "${random.int(10)}"
	  number-in-range: "${random.int[1024,65536]}"
----

The `+random.int*+` syntax is `OPEN value (,max) CLOSE` where the `OPEN,CLOSE` are any character and `value,max` are integers.
If `max` is provided, then `value` is the minimum value and `max` is the maximum value (exclusive).



[[boot-features-external-config-typesafe-configuration-properties]]
=== Type-safe Configuration Properties
Using the `@Value("$\{property}")` annotation to inject configuration properties can sometimes be cumbersome, especially if you are working with multiple properties or your data is hierarchical in nature.
Spring Boot provides an alternative method of working with properties that lets strongly typed beans govern and validate the configuration of your application.

TIP: See also the <<boot-features-external-config-vs-value,differences between `@Value` and type-safe configuration properties>>.



[[boot-features-external-config-java-bean-binding]]
==== JavaBean properties binding
It is possible to bind a bean declaring standard JavaBean properties as shown in the following example:

[source,java,indent=0]
----
include::{include-springbootfeatures}/externalizedconfiguration/javabeanbinding/AcmeProperties.java[tag=*]
----

The preceding POJO defines the following properties:

* `acme.enabled`, with a value of `false` by default.
* `acme.remote-address`, with a type that can be coerced from `String`.
* `acme.security.username`, with a nested "security" object whose name is determined by the name of the property.
  In particular, the return type is not used at all there and could have been `SecurityProperties`.
* `acme.security.password`.
* `acme.security.roles`, with a collection of `String` that defaults to `USER`.

NOTE: The properties that map to `@ConfigurationProperties` classes available in Spring Boot, which are configured via properties files, YAML files, environment variables etc., are public API but the accessors (getters/setters) of the class itself are not meant to be used directly.

[NOTE]
====
Such arrangement relies on a default empty constructor and getters and setters are usually mandatory, since binding is through standard Java Beans property descriptors, just like in Spring MVC.
A setter may be omitted in the following cases:

* Maps, as long as they are initialized, need a getter but not necessarily a setter, since they can be mutated by the binder.
* Collections and arrays can be accessed either through an index (typically with YAML) or by using a single comma-separated value (properties).
  In the latter case, a setter is mandatory.
  We recommend to always add a setter for such types.
  If you initialize a collection, make sure it is not immutable (as in the preceding example).
* If nested POJO properties are initialized (like the `Security` field in the preceding example), a setter is not required.
  If you want the binder to create the instance on the fly by using its default constructor, you need a setter.

Some people use Project Lombok to add getters and setters automatically.
Make sure that Lombok does not generate any particular constructor for such a type, as it is used automatically by the container to instantiate the object.

Finally, only standard Java Bean properties are considered and binding on static properties is not supported.
====



[[boot-features-external-config-constructor-binding]]
==== Constructor binding
The example in the previous section can be rewritten in an immutable fashion as shown in the following example:

[source,java,indent=0]
----
include::{include-springbootfeatures}/externalizedconfiguration/constructorbinding/AcmeProperties.java[tag=*]
----

In this setup, the `@ConstructorBinding` annotation is used to indicate that constructor binding should be used.
This means that the binder will expect to find a constructor with the parameters that you wish to have bound.

Nested members of a `@ConstructorBinding` class (such as `Security` in the example above) will also be bound via their constructor.

Default values can be specified using `@DefaultValue` and the same conversion service will be applied to coerce the `String` value to the target type of a missing property.
By default, if no properties are bound to `Security`, the `AcmeProperties` instance will contain a `null` value for `security`.
If you wish you return a non-null instance of `Security` even when no properties are bound to it, you can use an empty `@DefaultValue` annotation to do so:

[source,java,indent=0]
----
include::{include-springbootfeatures}/externalizedconfiguration/constructorbinding/nonnull/AcmeProperties.java[tag=*]
----


NOTE: To use constructor binding the class must be enabled using `@EnableConfigurationProperties` or configuration property scanning.
You cannot use constructor binding with beans that are created by the regular Spring mechanisms (e.g. `@Component` beans, beans created via `@Bean` methods or beans loaded using `@Import`)

TIP: If you have more than one constructor for your class you can also use `@ConstructorBinding` directly on the constructor that should be bound.

NOTE: The use of `java.util.Optional` with `@ConfigurationProperties` is not recommended as it is primarily intended for use as a return type.
As such, it is not well-suited to configuration property injection.
For consistency with properties of other types, if you do declare an `Optional` property and it has no value, `null` rather than an empty `Optional` will be bound.



[[boot-features-external-config-enabling]]
==== Enabling @ConfigurationProperties-annotated types
Spring Boot provides infrastructure to bind `@ConfigurationProperties` types and register them as beans.
You can either enable configuration properties on a class-by-class basis or enable configuration property scanning that works in a similar manner to component scanning.

Sometimes, classes annotated with `@ConfigurationProperties` might not be suitable for scanning, for example, if you're developing your own auto-configuration or you want to enable them conditionally.
In these cases, specify the list of types to process using the `@EnableConfigurationProperties` annotation.
This can be done on any `@Configuration` class, as shown in the following example:

[source,java,indent=0]
----
include::{include-springbootfeatures}/externalizedconfiguration/enable/MyConfiguration.java[tag=*]
----

To use configuration property scanning, add the `@ConfigurationPropertiesScan` annotation to your application.
Typically, it is added to the main application class that is annotated with `@SpringBootApplication` but it can be added to any `@Configuration` class.
By default, scanning will occur from the package of the class that declares the annotation.
If you want to define specific packages to scan, you can do so as shown in the following example:

[source,java,indent=0]
----
include::{include-springbootfeatures}/externalizedconfiguration/enable/MyApplication.java[tag=*]
----

[NOTE]
====
When the `@ConfigurationProperties` bean is registered using configuration property scanning or via `@EnableConfigurationProperties`, the bean has a conventional name: `<prefix>-<fqn>`, where `<prefix>` is the environment key prefix specified in the `@ConfigurationProperties` annotation and `<fqn>` is the fully qualified name of the bean.
If the annotation does not provide any prefix, only the fully qualified name of the bean is used.

The bean name in the example above is `acme-com.example.AcmeProperties`.
====

We recommend that `@ConfigurationProperties` only deal with the environment and, in particular, does not inject other beans from the context.
For corner cases, setter injection can be used or any of the `*Aware` interfaces provided by the framework (such as `EnvironmentAware` if you need access to the `Environment`).
If you still want to inject other beans using the constructor, the configuration properties bean must be annotated with `@Component` and use JavaBean-based property binding.



[[boot-features-external-config-using]]
==== Using @ConfigurationProperties-annotated types
This style of configuration works particularly well with the `SpringApplication` external YAML configuration, as shown in the following example:

[source,yaml,indent=0]
----
	acme:
		remote-address: 192.168.1.1
		security:
			username: admin
			roles:
			  - USER
			  - ADMIN
----

To work with `@ConfigurationProperties` beans, you can inject them in the same way as any other bean, as shown in the following example:

[source,java,indent=0]
----
include::{include-springbootfeatures}/externalizedconfiguration/use/MyService.java[tag=*]
----

TIP: Using `@ConfigurationProperties` also lets you generate metadata files that can be used by IDEs to offer auto-completion for your own keys.
See the <<appendix-configuration-metadata.adoc#configuration-metadata,appendix>> for details.



[[boot-features-external-config-3rd-party-configuration]]
==== Third-party Configuration
As well as using `@ConfigurationProperties` to annotate a class, you can also use it on public `@Bean` methods.
Doing so can be particularly useful when you want to bind properties to third-party components that are outside of your control.

To configure a bean from the `Environment` properties, add `@ConfigurationProperties` to its bean registration, as shown in the following example:

[source,java,indent=0]
----
include::{include-springbootfeatures}/externalizedconfiguration/ThirdPartyConfiguration.java[tag=*]
----

Any JavaBean property defined with the `another` prefix is mapped onto that `AnotherComponent` bean in manner similar to the preceding `AcmeProperties` example.



[[boot-features-external-config-relaxed-binding]]
==== Relaxed Binding
Spring Boot uses some relaxed rules for binding `Environment` properties to `@ConfigurationProperties` beans, so there does not need to be an exact match between the `Environment` property name and the bean property name.
Common examples where this is useful include dash-separated environment properties (for example, `context-path` binds to `contextPath`), and capitalized environment properties (for example, `PORT` binds to `port`).

As an example, consider the following `@ConfigurationProperties` class:

[source,java,indent=0]
----
include::{include-springbootfeatures}/externalizedconfiguration/relaxed/OwnerProperties.java[tag=*]
----

With the preceding code, the following properties names can all be used:

.relaxed binding
[cols="1,4"]
|===
| Property | Note

| `acme.my-project.person.first-name`
| Kebab case, which is recommended for use in `.properties` and `.yml` files.

| `acme.myProject.person.firstName`
| Standard camel case syntax.

| `acme.my_project.person.first_name`
| Underscore notation, which is an alternative format for use in `.properties` and `.yml` files.

| `ACME_MYPROJECT_PERSON_FIRSTNAME`
| Upper case format, which is recommended when using system environment variables.
|===

NOTE: The `prefix` value for the annotation _must_ be in kebab case (lowercase and separated by `-`, such as `acme.my-project.person`).

.relaxed binding rules per property source
[cols="2,4,4"]
|===
| Property Source | Simple | List

| Properties Files
| Camel case, kebab case, or underscore notation
| Standard list syntax using `[ ]` or comma-separated values

| YAML Files
| Camel case, kebab case, or underscore notation
| Standard YAML list syntax or comma-separated values

| Environment Variables
| Upper case format with underscore as the delimiter (see <<boot-features-external-config-relaxed-binding-from-environment-variables>>).
| Numeric values surrounded by underscores (see <<boot-features-external-config-relaxed-binding-from-environment-variables>>)

| System properties
| Camel case, kebab case, or underscore notation
| Standard list syntax using `[ ]` or comma-separated values
|===

TIP: We recommend that, when possible, properties are stored in lower-case kebab format, such as `my.property-name=acme`.



[[boot-features-external-config-relaxed-binding-maps]]
===== Binding Maps
When binding to `Map` properties you may need to use a special bracket notation so that the original `key` value is preserved.
If the key is not surrounded by `[]`, any characters that are not alpha-numeric, `-` or `.` are removed.

For example, consider binding the following properties to a `Map<String,String>`:


[source,properties,indent=0,role="primary"]
.Properties
----
	acme.map.[/key1]=value1
	acme.map.[/key2]=value2
	acme.map./key3=value3
----

[source,yaml,indent=0,role="secondary"]
.Yaml
----
	acme:
	  map:
	    "[/key1]": "value1"
	    "[/key2]": "value2"
	    "/key3": "value3"
----

NOTE: For YAML files, the brackets need to be surrounded by quotes for the keys to be parsed properly.

The properties above will bind to a `Map` with `/key1`, `/key2` and `key3` as the keys in the map.
The slash has been removed from `key3` because it wasn't surrounded by square brackets.

You may also occasionally need to use the bracket notation if your `key` contains a `.` and you are binding to non-scalar value.
<<<<<<< HEAD
For example, binding `a.b=c` to `Map<String, Object>` will return a Map with the entry `{"a"={"b"="c"}}` where as `[a.b]=c` will return a Map with the entry `{"a.b"="c"}`.
=======
For example, binding `a.b=c` to `Map<String, Object>` will return a Map with the entry `{"a"={"b"="c"}}` whereas `[a.b]=c` will return a Map with the entry `{"a.b"="c"}`.
>>>>>>> 659ecd0d



[[boot-features-external-config-relaxed-binding-from-environment-variables]]
===== Binding from Environment Variables
Most operating systems impose strict rules around the names that can be used for environment variables.
For example, Linux shell variables can contain only letters (`a` to `z` or `A` to `Z`), numbers (`0` to `9`) or the underscore character (`_`).
By convention, Unix shell variables will also have their names in UPPERCASE.

Spring Boot's relaxed binding rules are, as much as possible, designed to be compatible with these naming restrictions.

To convert a property name in the canonical-form to an environment variable name you can follow these rules:

* Replace dots (`.`) with underscores (`_`).
* Remove any dashes (`-`).
* Convert to uppercase.

For example, the configuration property `spring.main.log-startup-info` would be an environment variable named `SPRING_MAIN_LOGSTARTUPINFO`.

Environment variables can also be used when binding to object lists.
To bind to a `List`, the element number should be surrounded with underscores in the variable name.

For example, the configuration property `my.acme[0].other` would use an environment variable named `MY_ACME_0_OTHER`.



[[boot-features-external-config-complex-type-merge]]
==== Merging Complex Types
When lists are configured in more than one place, overriding works by replacing the entire list.

For example, assume a `MyPojo` object with `name` and `description` attributes that are `null` by default.
The following example exposes a list of `MyPojo` objects from `AcmeProperties`:

[source,java,indent=0]
----
include::{include-springbootfeatures}/externalizedconfiguration/merge/list/AcmeProperties.java[tag=*]
----

Consider the following configuration:

[source,yaml,indent=0,configblocks]
----
	acme:
	  list:
	  - name: "my name"
	    description: "my description"
	---
	spring:
	  config:
	    activate:
	      on-profile: "dev"
	acme:
	  list:
	  - name: "my another name"
----

If the `dev` profile is not active, `AcmeProperties.list` contains one `MyPojo` entry, as previously defined.
If the `dev` profile is enabled, however, the `list` _still_ contains only one entry (with a name of `my another name` and a description of `null`).
This configuration _does not_ add a second `MyPojo` instance to the list, and it does not merge the items.

When a `List` is specified in multiple profiles, the one with the highest priority (and only that one) is used.
Consider the following example:

[source,yaml,indent=0,configblocks]
----
	acme:
	  list:
	  - name: "my name"
	    description: "my description"
	  - name: "another name"
	    description: "another description"
	---
	spring:
	  config:
	    activate:
	      on-profile: "dev"
	acme:
	  list:
	  - name: "my another name"
----

In the preceding example, if the `dev` profile is active, `AcmeProperties.list` contains _one_ `MyPojo` entry (with a name of `my another name` and a description of `null`).
For YAML, both comma-separated lists and YAML lists can be used for completely overriding the contents of the list.

For `Map` properties, you can bind with property values drawn from multiple sources.
However, for the same property in multiple sources, the one with the highest priority is used.
The following example exposes a `Map<String, MyPojo>` from `AcmeProperties`:

[source,java,indent=0]
----
include::{include-springbootfeatures}/externalizedconfiguration/merge/map/AcmeProperties.java[tag=*]
----

Consider the following configuration:

[source,yaml,indent=0,configblocks]
----
	acme:
	  map:
	    key1:
	      name: "my name 1"
	      description: "my description 1"
	---
	spring:
	  config:
	    activate:
	      on-profile: "dev"
	acme:
	  map:
	    key1:
	      name: "dev name 1"
	    key2:
	      name: "dev name 2"
	      description: "dev description 2"
----

If the `dev` profile is not active, `AcmeProperties.map` contains one entry with key `key1` (with a name of `my name 1` and a description of `my description 1`).
If the `dev` profile is enabled, however, `map` contains two entries with keys `key1` (with a name of `dev name 1` and a description of `my description 1`) and `key2` (with a name of `dev name 2` and a description of `dev description 2`).

NOTE: The preceding merging rules apply to properties from all property sources, and not just files.



[[boot-features-external-config-conversion]]
==== Properties Conversion
Spring Boot attempts to coerce the external application properties to the right type when it binds to the `@ConfigurationProperties` beans.
If you need custom type conversion, you can provide a `ConversionService` bean (with a bean named `conversionService`) or custom property editors (through a `CustomEditorConfigurer` bean) or custom `Converters` (with bean definitions annotated as `@ConfigurationPropertiesBinding`).

NOTE: As this bean is requested very early during the application lifecycle, make sure to limit the dependencies that your `ConversionService` is using.
Typically, any dependency that you require may not be fully initialized at creation time.
You may want to rename your custom `ConversionService` if it is not required for configuration keys coercion and only rely on custom converters qualified with `@ConfigurationPropertiesBinding`.



[[boot-features-external-config-conversion-duration]]
===== Converting Durations
Spring Boot has dedicated support for expressing durations.
If you expose a `java.time.Duration` property, the following formats in application properties are available:

* A regular `long` representation (using milliseconds as the default unit unless a `@DurationUnit` has been specified)
* The standard ISO-8601 format {java-api}/java/time/Duration.html#parse-java.lang.CharSequence-[used by `java.time.Duration`]
* A more readable format where the value and the unit are coupled (e.g. `10s` means 10 seconds)

Consider the following example:

[source,java,indent=0]
----
include::{include-springbootfeatures}/externalizedconfiguration/duration/javabeanbinding/AppSystemProperties.java[tag=*]
----

To specify a session timeout of 30 seconds, `30`, `PT30S` and `30s` are all equivalent.
A read timeout of 500ms can be specified in any of the following form: `500`, `PT0.5S` and `500ms`.

You can also use any of the supported units.
These are:

* `ns` for nanoseconds
* `us` for microseconds
* `ms` for milliseconds
* `s` for seconds
* `m` for minutes
* `h` for hours
* `d` for days

The default unit is milliseconds and can be overridden using `@DurationUnit` as illustrated in the sample above.

If you prefer to use constructor binding, the same properties can be exposed, as shown in the following example:

[source,java,indent=0]
----
include::{include-springbootfeatures}/externalizedconfiguration/duration/constructorbinding/AppSystemProperties.java[tag=*]
----


TIP: If you are upgrading a `Long` property, make sure to define the unit (using `@DurationUnit`) if it isn't milliseconds.
Doing so gives a transparent upgrade path while supporting a much richer format.



[[boot-features-external-config-conversion-period]]
===== Converting periods
In addition to durations, Spring Boot can also work with `java.time.Period` type.
The following formats can be used in application properties:

* An regular `int` representation (using days as the default unit unless a `@PeriodUnit` has been specified)
* The standard ISO-8601 format {java-api}/java/time/Period.html#parse-java.lang.CharSequence-[used by `java.time.Period`]
* A simpler format where the value and the unit pairs are coupled (e.g. `1y3d` means 1 year and 3 days)

The following units are supported with the simple format:

* `y` for years
* `m` for months
* `w` for weeks
* `d` for days

NOTE: The `java.time.Period` type never actually stores the number of weeks, it is a shortcut that means "`7 days`".



[[boot-features-external-config-conversion-datasize]]
===== Converting Data Sizes
Spring Framework has a `DataSize` value type that expresses a size in bytes.
If you expose a `DataSize` property, the following formats in application properties are available:

* A regular `long` representation (using bytes as the default unit unless a `@DataSizeUnit` has been specified)
* A more readable format where the value and the unit are coupled (e.g. `10MB` means 10 megabytes)

Consider the following example:

[source,java,indent=0]
----
include::{include-springbootfeatures}/externalizedconfiguration/datasize/javabeanbinding/AppIoProperties.java[tag=*]
----

To specify a buffer size of 10 megabytes, `10` and `10MB` are equivalent.
A size threshold of 256 bytes can be specified as `256` or `256B`.

You can also use any of the supported units.
These are:

* `B` for bytes
* `KB` for kilobytes
* `MB` for megabytes
* `GB` for gigabytes
* `TB` for terabytes

The default unit is bytes and can be overridden using `@DataSizeUnit` as illustrated in the sample above.

If you prefer to use constructor binding, the same properties can be exposed, as shown in the following example:

[source,java,indent=0]
----
include::{include-springbootfeatures}/externalizedconfiguration/datasize/constructorbinding/AppIoProperties.java[tag=*]
----

TIP: If you are upgrading a `Long` property, make sure to define the unit (using `@DataSizeUnit`) if it isn't bytes.
Doing so gives a transparent upgrade path while supporting a much richer format.



[[boot-features-external-config-validation]]
==== @ConfigurationProperties Validation
Spring Boot attempts to validate `@ConfigurationProperties` classes whenever they are annotated with Spring's `@Validated` annotation.
You can use JSR-303 `javax.validation` constraint annotations directly on your configuration class.
To do so, ensure that a compliant JSR-303 implementation is on your classpath and then add constraint annotations to your fields, as shown in the following example:

[source,java,indent=0]
----
include::{include-springbootfeatures}/externalizedconfiguration/validate/AcmeProperties.java[tag=*]
----

TIP: You can also trigger validation by annotating the `@Bean` method that creates the configuration properties with `@Validated`.

To ensure that validation is always triggered for nested properties, even when no properties are found, the associated field must be annotated with `@Valid`.
The following example builds on the preceding `AcmeProperties` example:

[source,java,indent=0]
----
include::{include-springbootfeatures}/externalizedconfiguration/validate/nested/AcmeProperties.java[tag=*]
----

You can also add a custom Spring `Validator` by creating a bean definition called `configurationPropertiesValidator`.
The `@Bean` method should be declared `static`.
The configuration properties validator is created very early in the application's lifecycle, and declaring the `@Bean` method as static lets the bean be created without having to instantiate the `@Configuration` class.
Doing so avoids any problems that may be caused by early instantiation.

TIP: The `spring-boot-actuator` module includes an endpoint that exposes all `@ConfigurationProperties` beans.
Point your web browser to `/actuator/configprops` or use the equivalent JMX endpoint.
See the "<<production-ready-features.adoc#production-ready-endpoints, Production ready features>>" section for details.



[[boot-features-external-config-vs-value]]
==== @ConfigurationProperties vs. @Value
The `@Value` annotation is a core container feature, and it does not provide the same features as type-safe configuration properties.
The following table summarizes the features that are supported by `@ConfigurationProperties` and `@Value`:

[cols="4,2,2"]
|===
| Feature |`@ConfigurationProperties` |`@Value`

| <<boot-features-external-config-relaxed-binding,Relaxed binding>>
| Yes
| Limited (see <<boot-features-external-config-vs-value-note,note below>>)

| <<appendix-configuration-metadata.adoc#configuration-metadata,Meta-data support>>
| Yes
| No

| `SpEL` evaluation
| No
| Yes
|===

NOTE: [[boot-features-external-config-vs-value-note]] If you do want to use `@Value`, we recommend that you refer to property names using their canonical form (kebab-case using only lowercase letters).
This will allow Spring Boot to use the same logic as it does when relaxed binding `@ConfigurationProperties`.
For example, `@Value("{demo.item-price}")` will pick up `demo.item-price` and `demo.itemPrice` forms from the `application.properties` file, as well as `DEMO_ITEMPRICE` from the system environment.
If you used `@Value("{demo.itemPrice}")` instead, `demo.item-price` and `DEMO_ITEMPRICE` would not be considered.

If you define a set of configuration keys for your own components, we recommend you group them in a POJO annotated with `@ConfigurationProperties`.
Doing so will provide you with structured, type-safe object that you can inject into your own beans.

`SpEL` expressions from  <<boot-features-external-config-files,application property files>> are not processed at time of parsing these files and populating the environment.
However, it is possible to write a `SpEL` expression in `@Value`.
If the value of a property from an application property file is a `SpEL` expression, it will be evaluated when consumed via `@Value`.



[[boot-features-profiles]]
== Profiles
Spring Profiles provide a way to segregate parts of your application configuration and make it be available only in certain environments.
Any `@Component`, `@Configuration` or `@ConfigurationProperties` can be marked with `@Profile` to limit when it is loaded, as shown in the following example:

[source,java,indent=0]
----
include::{include-springbootfeatures}/profiles/ProductionConfiguration.java[tag=*]
----

NOTE: If `@ConfigurationProperties` beans are registered via `@EnableConfigurationProperties` instead of automatic scanning, the `@Profile` annotation needs to be specified on the `@Configuration` class that has the `@EnableConfigurationProperties` annotation.
In the case where `@ConfigurationProperties` are scanned, `@Profile` can be specified on the `@ConfigurationProperties` class itself.

You can use a configprop:spring.profiles.active[] `Environment` property to specify which profiles are active.
You can specify the property in any of the ways described earlier in this chapter.
For example, you could include it in your `application.properties`, as shown in the following example:

[source,yaml,indent=0,configprops,configblocks]
----
	spring:
	  profiles:
	    active: "dev,hsqldb"
----

You could also specify it on the command line by using the following switch: `--spring.profiles.active=dev,hsqldb`.



[[boot-features-adding-active-profiles]]
=== Adding Active Profiles
The configprop:spring.profiles.active[] property follows the same ordering rules as other properties: The highest `PropertySource` wins.
This means that you can specify active profiles in `application.properties` and then *replace* them by using the command line switch.

Sometimes, it is useful to have properties that *add* to the active profiles rather than replace them.
The `SpringApplication` entry point has a Java API for setting additional profiles (that is, on top of those activated by the configprop:spring.profiles.active[] property).
See the `setAdditionalProfiles()` method in {spring-boot-module-api}/SpringApplication.html[SpringApplication].
Profile groups, which are described in the <<boot-features-profiles-groups,next section>> can also be used to add active profiles if a given profile is active.


[[boot-features-profiles-groups]]
=== Profile Groups
Occasionally the profiles that you define and use in your application are too fine-grained and become cumbersome to use.
For example, you might have `proddb` and `prodmq` profiles that you use to enable database and messaging features independently.

To help with this, Spring Boot lets you define profile groups.
A profile group allows you to define a logical name for a related group of profiles.

For example, we can create a `production` group that consists of our `proddb` and `prodmq` profiles.

[source,yaml,indent=0,configblocks]
----
	spring:
	  profiles:
	    group:
	      production:
	      - "proddb"
	      - "prodmq"
----

Our application can now be started using `--spring.profiles.active=production` to active the `production`, `proddb` and `prodmq` profiles in one hit.



[[boot-features-programmatically-setting-profiles]]
=== Programmatically Setting Profiles
You can programmatically set active profiles by calling `SpringApplication.setAdditionalProfiles(...)` before your application runs.
It is also possible to activate profiles by using Spring's `ConfigurableEnvironment` interface.



[[boot-features-profile-specific-configuration]]
=== Profile-specific Configuration Files
Profile-specific variants of both `application.properties` (or `application.yml`) and files referenced through `@ConfigurationProperties` are considered as files and loaded.
See "<<boot-features-external-config-files-profile-specific>>" for details.



[[boot-features-logging]]
== Logging
Spring Boot uses https://commons.apache.org/logging[Commons Logging] for all internal logging but leaves the underlying log implementation open.
Default configurations are provided for {java-api}/java/util/logging/package-summary.html[Java Util Logging], https://logging.apache.org/log4j/2.x/[Log4J2], and https://logback.qos.ch/[Logback].
In each case, loggers are pre-configured to use console output with optional file output also available.

By default, if you use the "`Starters`", Logback is used for logging.
Appropriate Logback routing is also included to ensure that dependent libraries that use Java Util Logging, Commons Logging, Log4J, or SLF4J all work correctly.

TIP: There are a lot of logging frameworks available for Java.
Do not worry if the above list seems confusing.
Generally, you do not need to change your logging dependencies and the Spring Boot defaults work just fine.

TIP: When you deploy your application to a servlet container or application server, logging performed via the Java Util Logging API is not routed into your application's logs.
This prevents logging performed by the container or other applications that have been deployed to it from appearing in your application's logs.


[[boot-features-logging-format]]
=== Log Format
The default log output from Spring Boot resembles the following example:

[indent=0]
----
2019-03-05 10:57:51.112  INFO 45469 --- [           main] org.apache.catalina.core.StandardEngine  : Starting Servlet Engine: Apache Tomcat/7.0.52
2019-03-05 10:57:51.253  INFO 45469 --- [ost-startStop-1] o.a.c.c.C.[Tomcat].[localhost].[/]       : Initializing Spring embedded WebApplicationContext
2019-03-05 10:57:51.253  INFO 45469 --- [ost-startStop-1] o.s.web.context.ContextLoader            : Root WebApplicationContext: initialization completed in 1358 ms
2019-03-05 10:57:51.698  INFO 45469 --- [ost-startStop-1] o.s.b.c.e.ServletRegistrationBean        : Mapping servlet: 'dispatcherServlet' to [/]
2019-03-05 10:57:51.702  INFO 45469 --- [ost-startStop-1] o.s.b.c.embedded.FilterRegistrationBean  : Mapping filter: 'hiddenHttpMethodFilter' to: [/*]
----

The following items are output:

* Date and Time: Millisecond precision and easily sortable.
* Log Level: `ERROR`, `WARN`, `INFO`, `DEBUG`, or `TRACE`.
* Process ID.
* A `---` separator to distinguish the start of actual log messages.
* Thread name: Enclosed in square brackets (may be truncated for console output).
* Logger name: This is usually the source class name (often abbreviated).
* The log message.

NOTE: Logback does not have a `FATAL` level.
It is mapped to `ERROR`.



[[boot-features-logging-console-output]]
=== Console Output
The default log configuration echoes messages to the console as they are written.
By default, `ERROR`-level, `WARN`-level, and `INFO`-level messages are logged.
You can also enable a "`debug`" mode by starting your application with a `--debug` flag.

[indent=0]
----
	$ java -jar myapp.jar --debug
----

NOTE: You can also specify `debug=true` in your `application.properties`.

When the debug mode is enabled, a selection of core loggers (embedded container, Hibernate, and Spring Boot) are configured to output more information.
Enabling the debug mode does _not_ configure your application to log all messages with `DEBUG` level.

Alternatively, you can enable a "`trace`" mode by starting your application with a `--trace` flag (or `trace=true` in your `application.properties`).
Doing so enables trace logging for a selection of core loggers (embedded container, Hibernate schema generation, and the whole Spring portfolio).



[[boot-features-logging-color-coded-output]]
==== Color-coded Output
If your terminal supports ANSI, color output is used to aid readability.
You can set `spring.output.ansi.enabled` to a {spring-boot-module-api}/ansi/AnsiOutput.Enabled.html[supported value] to override the auto-detection.

Color coding is configured by using the `%clr` conversion word.
In its simplest form, the converter colors the output according to the log level, as shown in the following example:

[source,indent=0]
----
%clr(%5p)
----

The following table describes the mapping of log levels to colors:

|===
| Level | Color

| `FATAL`
| Red

| `ERROR`
| Red

| `WARN`
| Yellow

| `INFO`
| Green

| `DEBUG`
| Green

| `TRACE`
| Green
|===

Alternatively, you can specify the color or style that should be used by providing it as an option to the conversion.
For example, to make the text yellow, use the following setting:

[source,indent=0]
----
%clr(%d{yyyy-MM-dd HH:mm:ss.SSS}){yellow}
----

The following colors and styles are supported:

* `blue`
* `cyan`
* `faint`
* `green`
* `magenta`
* `red`
* `yellow`



[[boot-features-logging-file-output]]
=== File Output
By default, Spring Boot logs only to the console and does not write log files.
If you want to write log files in addition to the console output, you need to set a configprop:logging.file.name[] or configprop:logging.file.path[] property (for example, in your `application.properties`).

The following table shows how the `logging.*` properties can be used together:

.Logging properties
[cols="1,1,1,4"]
|===
| configprop:logging.file.name[] | configprop:logging.file.path[] | Example | Description

| _(none)_
| _(none)_
|
| Console only logging.

| Specific file
| _(none)_
| `my.log`
| Writes to the specified log file.
  Names can be an exact location or relative to the current directory.

| _(none)_
| Specific directory
| `/var/log`
| Writes `spring.log` to the specified directory.
  Names can be an exact location or relative to the current directory.
|===

Log files rotate when they reach 10 MB and, as with console output, `ERROR`-level, `WARN`-level, and `INFO`-level messages are logged by default.

TIP: Logging properties are independent of the actual logging infrastructure.
As a result, specific configuration keys (such as `logback.configurationFile` for Logback) are not managed by spring Boot.



[[boot-features-logging-file-rotation]]
=== File Rotation
If you are using the Logback, it's possible to fine-tune log rotation settings using your `application.properties` or `application.yaml` file.
For all other logging system, you'll need to configure rotation settings directly yourself (for example, if you use Log4J2 then you could add a `log4j.xml` file).

The following rotation policy properties are supported:

|===
| Name | Description

| configprop:logging.logback.rollingpolicy.file-name-pattern[]
| The filename pattern used to create log archives.

| configprop:logging.logback.rollingpolicy.clean-history-on-start[]
| If log archive cleanup should occur when the application starts.

| configprop:logging.logback.rollingpolicy.max-file-size[]
| The maximum size of log file before it's archived.

| configprop:logging.logback.rollingpolicy.total-size-cap[]
| The maximum amount of size log archives can take before being deleted.

| configprop:logging.logback.rollingpolicy.max-history[]
| The number of days to keep log archives (defaults to 7)
|===



[[boot-features-custom-log-levels]]
=== Log Levels
All the supported logging systems can have the logger levels set in the Spring `Environment` (for example, in `application.properties`) by using `+logging.level.<logger-name>=<level>+` where `level` is one of TRACE, DEBUG, INFO, WARN, ERROR, FATAL, or OFF.
The `root` logger can be configured by using `logging.level.root`.

The following example shows potential logging settings in `application.properties`:

[source,properties,indent=0,subs="verbatim,quotes,attributes",configprops,role="primary"]
.Properties
----
	logging.level.root=warn
	logging.level.org.springframework.web=debug
	logging.level.org.hibernate=error
----

[source,properties,indent=0,subs="verbatim,quotes,attributes",role="secondary"]
.Yaml
----
	logging:
	  level:
	    root: "warn"
	    org.springframework.web: "debug"
	    org.hibernate: "error"
----

It's also possible to set logging levels using environment variables.
For example, `LOGGING_LEVEL_ORG_SPRINGFRAMEWORK_WEB=DEBUG` will set `org.springframework.web` to `DEBUG`.

NOTE: The above approach will only work for package level logging.
Since relaxed binding always converts environment variables to lowercase, it's not possible to configure logging for an individual class in this way.
If you need to configure logging for a class, you can use <<boot-features-external-config-application-json, the `SPRING_APPLICATION_JSON`>> variable.



[[boot-features-custom-log-groups]]
=== Log Groups
It's often useful to be able to group related loggers together so that they can all be configured at the same time.
For example, you might commonly change the logging levels for _all_ Tomcat related loggers, but you can't easily remember top level packages.

To help with this, Spring Boot allows you to define logging groups in your Spring `Environment`.
For example, here's how you could define a "`tomcat`" group by adding it to your `application.properties`:

[source,yaml,indent=0,subs="verbatim,quotes,attributes",configprops,configblocks]
----
	logging:
	  group:
	    tomcat: "org.apache.catalina,org.apache.coyote,org.apache.tomcat"
----

Once defined, you can change the level for all the loggers in the group with a single line:

[source,yaml,indent=0,subs="verbatim,quotes,attributes",configprops,configblocks]
----
	logging:
	  level:
	    tomcat: "trace"
----

Spring Boot includes the following pre-defined logging groups that can be used out-of-the-box:

[cols="1,4"]
|===
| Name | Loggers

| web
| `org.springframework.core.codec`, `org.springframework.http`, `org.springframework.web`, `org.springframework.boot.actuate.endpoint.web`, `org.springframework.boot.web.servlet.ServletContextInitializerBeans`

| sql
| `org.springframework.jdbc.core`, `org.hibernate.SQL`, `org.jooq.tools.LoggerListener`
|===



[[boot-features-log-shutdown-hook]]
=== Using a Log Shutdown Hook
In order to release logging resources it is usually a good idea to stop the logging system when your application terminates.
Unfortunately, there's no single way to do this that will work with all application types.
If your application has complex context hierarchies or is deployed as a war file, you'll need to investigate the options provided directly by the underlying logging system.
For example, Logback offers http://logback.qos.ch/manual/loggingSeparation.html[context selectors] which allow each Logger to be created in its own context.

For simple "single jar" applications deployed in their own JVM, you can use the `logging.register-shutdown-hook` property.
Setting `logging.register-shutdown-hook` to `true` will register a shutdown hook that will trigger log system cleanup when the JVM exits.

You can set the property in your `application.properties` or `application.yaml` file:

[source,yaml,indent=0,configprops,configblocks]
----
	logging:
	  register-shutdown-hook: true
----



[[boot-features-custom-log-configuration]]
=== Custom Log Configuration
The various logging systems can be activated by including the appropriate libraries on the classpath and can be further customized by providing a suitable configuration file in the root of the classpath or in a location specified by the following Spring `Environment` property: configprop:logging.config[].

You can force Spring Boot to use a particular logging system by using the `org.springframework.boot.logging.LoggingSystem` system property.
The value should be the fully qualified class name of a `LoggingSystem` implementation.
You can also disable Spring Boot's logging configuration entirely by using a value of `none`.

NOTE: Since logging is initialized *before* the `ApplicationContext` is created, it is not possible to control logging from `@PropertySources` in Spring `@Configuration` files.
The only way to change the logging system or disable it entirely is via System properties.

Depending on your logging system, the following files are loaded:

|===
| Logging System | Customization

| Logback
| `logback-spring.xml`, `logback-spring.groovy`, `logback.xml`, or `logback.groovy`

| Log4j2
| `log4j2-spring.xml` or `log4j2.xml`

| JDK (Java Util Logging)
| `logging.properties`
|===

NOTE: When possible, we recommend that you use the `-spring` variants for your logging configuration (for example, `logback-spring.xml` rather than `logback.xml`).
If you use standard configuration locations, Spring cannot completely control log initialization.

WARNING: There are known classloading issues with Java Util Logging that cause problems when running from an 'executable jar'.
We recommend that you avoid it when running from an 'executable jar' if at all possible.

To help with the customization, some other properties are transferred from the Spring `Environment` to System properties, as described in the following table:

|===
| Spring Environment | System Property | Comments

| configprop:logging.exception-conversion-word[]
| `LOG_EXCEPTION_CONVERSION_WORD`
| The conversion word used when logging exceptions.

| configprop:logging.file.name[]
| `LOG_FILE`
| If defined, it is used in the default log configuration.

| configprop:logging.file.path[]
| `LOG_PATH`
| If defined, it is used in the default log configuration.

| configprop:logging.pattern.console[]
| `CONSOLE_LOG_PATTERN`
| The log pattern to use on the console (stdout).

| configprop:logging.pattern.dateformat[]
| `LOG_DATEFORMAT_PATTERN`
| Appender pattern for log date format.

| configprop:logging.charset.console[]
| `CONSOLE_LOG_CHARSET`
| The charset to use for console logging.

| configprop:logging.pattern.file[]
| `FILE_LOG_PATTERN`
| The log pattern to use in a file (if `LOG_FILE` is enabled).

| configprop:logging.charset.file[]
| `FILE_LOG_CHARSET`
| The charset to use for file logging (if `LOG_FILE` is enabled).

| configprop:logging.pattern.level[]
| `LOG_LEVEL_PATTERN`
| The format to use when rendering the log level (default `%5p`).

| `PID`
| `PID`
| The current process ID (discovered if possible and when not already defined as an OS environment variable).
|===

If you're using Logback, the following properties are also transfered:

|===
| Spring Environment | System Property | Comments

| configprop:logging.logback.rollingpolicy.file-name-pattern[]
| `LOGBACK_ROLLINGPOLICY_FILE_NAME_PATTERN`
| Pattern for rolled-over log file names (default `$\{LOG_FILE}.%d\{yyyy-MM-dd}.%i.gz`).

| configprop:logging.logback.rollingpolicy.clean-history-on-start[]
| `LOGBACK_ROLLINGPOLICY_CLEAN_HISTORY_ON_START`
| Whether to clean the archive log files on startup.

| configprop:logging.logback.rollingpolicy.max-file-size[]
| `LOGBACK_ROLLINGPOLICY_MAX_FILE_SIZE`
| Maximum log file size.

| configprop:logging.logback.rollingpolicy.total-size-cap[]
| `LOGBACK_ROLLINGPOLICY_TOTAL_SIZE_CAP`
| Total size of log backups to be kept.

| configprop:logging.logback.rollingpolicy.max-history[]
| `LOGBACK_ROLLINGPOLICY_MAX_HISTORY`
| Maximum number of archive log files to keep.
|===


All the supported logging systems can consult System properties when parsing their configuration files.
See the default configurations in `spring-boot.jar` for examples:

* {spring-boot-code}/spring-boot-project/spring-boot/src/main/resources/org/springframework/boot/logging/logback/defaults.xml[Logback]
* {spring-boot-code}/spring-boot-project/spring-boot/src/main/resources/org/springframework/boot/logging/log4j2/log4j2.xml[Log4j 2]
* {spring-boot-code}/spring-boot-project/spring-boot/src/main/resources/org/springframework/boot/logging/java/logging-file.properties[Java Util logging]

[TIP]
====
If you want to use a placeholder in a logging property, you should use <<boot-features-external-config-placeholders-in-properties,Spring Boot's syntax>> and not the syntax of the underlying framework.
Notably, if you use Logback, you should use `:` as the delimiter between a property name and its default value and not use `:-`.
====

[TIP]
====
You can add MDC and other ad-hoc content to log lines by overriding only the `LOG_LEVEL_PATTERN` (or `logging.pattern.level` with Logback).
For example, if you use `logging.pattern.level=user:%X\{user} %5p`, then the default log format contains an MDC entry for "user", if it exists, as shown in the following example.

[indent=0]
----
	2019-08-30 12:30:04.031 user:someone INFO 22174 --- [  nio-8080-exec-0] demo.Controller
	Handling authenticated request
----
====



[[boot-features-logback-extensions]]
=== Logback Extensions
Spring Boot includes a number of extensions to Logback that can help with advanced configuration.
You can use these extensions in your `logback-spring.xml` configuration file.

NOTE: Because the standard `logback.xml` configuration file is loaded too early, you cannot use extensions in it.
You need to either use `logback-spring.xml` or define a configprop:logging.config[] property.

WARNING: The extensions cannot be used with Logback's https://logback.qos.ch/manual/configuration.html#autoScan[configuration scanning].
If you attempt to do so, making changes to the configuration file results in an error similar to one of the following being logged:

[indent=0]
----
	ERROR in ch.qos.logback.core.joran.spi.Interpreter@4:71 - no applicable action for [springProperty], current ElementPath is [[configuration][springProperty]]
	ERROR in ch.qos.logback.core.joran.spi.Interpreter@4:71 - no applicable action for [springProfile], current ElementPath is [[configuration][springProfile]]
----



==== Profile-specific Configuration
The `<springProfile>` tag lets you optionally include or exclude sections of configuration based on the active Spring profiles.
Profile sections are supported anywhere within the `<configuration>` element.
Use the `name` attribute to specify which profile accepts the configuration.
The `<springProfile>` tag can contain a profile name (for example `staging`) or a profile expression.
A profile expression allows for more complicated profile logic to be expressed, for example `production & (eu-central | eu-west)`.
Check the {spring-framework-docs}/core.html#beans-definition-profiles-java[reference guide] for more details.
The following listing shows three sample profiles:

[source,xml,indent=0]
----
	<springProfile name="staging">
		<!-- configuration to be enabled when the "staging" profile is active -->
	</springProfile>

	<springProfile name="dev | staging">
		<!-- configuration to be enabled when the "dev" or "staging" profiles are active -->
	</springProfile>

	<springProfile name="!production">
		<!-- configuration to be enabled when the "production" profile is not active -->
	</springProfile>
----



==== Environment Properties
The `<springProperty>` tag lets you expose properties from the Spring `Environment` for use within Logback.
Doing so can be useful if you want to access values from your `application.properties` file in your Logback configuration.
The tag works in a similar way to Logback's standard `<property>` tag.
However, rather than specifying a direct `value`, you specify the `source` of the property (from the `Environment`).
If you need to store the property somewhere other than in `local` scope, you can use the `scope` attribute.
If you need a fallback value (in case the property is not set in the `Environment`), you can use the `defaultValue` attribute.
The following example shows how to expose properties for use within Logback:

[source,xml,indent=0]
----
	<springProperty scope="context" name="fluentHost" source="myapp.fluentd.host"
			defaultValue="localhost"/>
	<appender name="FLUENT" class="ch.qos.logback.more.appenders.DataFluentAppender">
		<remoteHost>${fluentHost}</remoteHost>
		...
	</appender>
----

NOTE: The `source` must be specified in kebab case (such as `my.property-name`).
However, properties can be added to the `Environment` by using the relaxed rules.



[[boot-features-internationalization]]
== Internationalization
Spring Boot supports localized messages so that your application can cater to users of different language preferences.
By default, Spring Boot looks for the presence of a `messages` resource bundle at the root of the classpath.

NOTE: The auto-configuration applies when the default properties file for the configured resource bundle is available (i.e. `messages.properties` by default).
If your resource bundle contains only language-specific properties files, you are required to add the default.
If no properties file is found that matches any of the configured base names, there will be no auto-configured `MessageSource`.

The basename of the resource bundle as well as several other attributes can be configured using the `spring.messages` namespace, as shown in the following example:

[source,yaml,indent=0,configprops,configblocks]
----
	spring:
	  messages:
	    basename: "messages,config.i18n.messages"
	    fallback-to-system-locale: false
----

TIP: `spring.messages.basename` supports comma-separated list of locations, either a package qualifier or a resource resolved from the classpath root.

See {spring-boot-autoconfigure-module-code}/context/MessageSourceProperties.java[`MessageSourceProperties`] for more supported options.



[[boot-features-json]]
== JSON
Spring Boot provides integration with three JSON mapping libraries:

- Gson
- Jackson
- JSON-B

Jackson is the preferred and default library.



[[boot-features-json-jackson]]
=== Jackson
Auto-configuration for Jackson is provided and Jackson is part of `spring-boot-starter-json`.
When Jackson is on the classpath an `ObjectMapper` bean is automatically configured.
Several configuration properties are provided for <<howto.adoc#howto-customize-the-jackson-objectmapper,customizing the configuration of the `ObjectMapper`>>.



[[boot-features-json-gson]]
=== Gson
Auto-configuration for Gson is provided.
When Gson is on the classpath a `Gson` bean is automatically configured.
Several `+spring.gson.*+` configuration properties are provided for customizing the configuration.
To take more control, one or more `GsonBuilderCustomizer` beans can be used.



[[boot-features-json-json-b]]
=== JSON-B
Auto-configuration for JSON-B is provided.
When the JSON-B API and an implementation are on the classpath a `Jsonb` bean will be automatically configured.
The preferred JSON-B implementation is Apache Johnzon for which dependency management is provided.



[[boot-features-developing-web-applications]]
== Developing Web Applications
Spring Boot is well suited for web application development.
You can create a self-contained HTTP server by using embedded Tomcat, Jetty, Undertow, or Netty.
Most web applications use the `spring-boot-starter-web` module to get up and running quickly.
You can also choose to build reactive web applications by using the `spring-boot-starter-webflux` module.

If you have not yet developed a Spring Boot web application, you can follow the "Hello World!" example in the _<<getting-started.adoc#getting-started-first-application, Getting started>>_ section.



[[boot-features-spring-mvc]]
=== The "`Spring Web MVC Framework`"
The {spring-framework-docs}/web.html#mvc[Spring Web MVC framework] (often referred to as "`Spring MVC`") is a rich "`model view controller`" web framework.
Spring MVC lets you create special `@Controller` or `@RestController` beans to handle incoming HTTP requests.
Methods in your controller are mapped to HTTP by using `@RequestMapping` annotations.

The following code shows a typical `@RestController` that serves JSON data:

[source,java,indent=0]
----
include::{include-springbootfeatures}/webapplications/servlet/MyRestController.java[tag=*]
----

Spring MVC is part of the core Spring Framework, and detailed information is available in the  {spring-framework-docs}/web.html#mvc[reference documentation].
There are also several guides that cover Spring MVC available at https://spring.io/guides.



[[boot-features-spring-mvc-auto-configuration]]
==== Spring MVC Auto-configuration
Spring Boot provides auto-configuration for Spring MVC that works well with most applications.

The auto-configuration adds the following features on top of Spring's defaults:

* Inclusion of `ContentNegotiatingViewResolver` and `BeanNameViewResolver` beans.
* Support for serving static resources, including support for WebJars (covered <<boot-features-spring-mvc-static-content,later in this document>>)).
* Automatic registration of `Converter`, `GenericConverter`, and `Formatter` beans.
* Support for `HttpMessageConverters` (covered <<boot-features-spring-mvc-message-converters,later in this document>>).
* Automatic registration of `MessageCodesResolver` (covered <<boot-features-spring-message-codes,later in this document>>).
* Static `index.html` support.
* Automatic use of a `ConfigurableWebBindingInitializer` bean (covered <<boot-features-spring-mvc-web-binding-initializer,later in this document>>).

If you want to keep those Spring Boot MVC customizations and make more {spring-framework-docs}/web.html#mvc[MVC customizations] (interceptors, formatters, view controllers, and other features), you can add your own `@Configuration` class of type `WebMvcConfigurer` but *without* `@EnableWebMvc`.

If you want to provide custom instances of `RequestMappingHandlerMapping`, `RequestMappingHandlerAdapter`, or `ExceptionHandlerExceptionResolver`, and still keep the Spring Boot MVC customizations, you can declare a bean of type `WebMvcRegistrations` and use it to provide custom instances of those components.

If you want to take complete control of Spring MVC, you can add your own `@Configuration` annotated with `@EnableWebMvc`, or alternatively add your own `@Configuration`-annotated `DelegatingWebMvcConfiguration` as described in the Javadoc of `@EnableWebMvc`.

[NOTE]
====
Spring MVC uses a different `ConversionService` to the one used to convert values from your `application.properties` or `application.yaml` file.
It means that `Period`, `Duration` and `DataSize` converters are not available and that `@DurationUnit` and `@DataSizeUnit` annotations will be ignored.

If you want to customize the `ConversionService` used by Spring MVC, you can provide a `WebMvcConfigurer` bean with an `addFormatters` method.
From this method you can register any converter that you like, or you can delegate to the static methods available on `ApplicationConversionService`.
====



[[boot-features-spring-mvc-message-converters]]
==== HttpMessageConverters
Spring MVC uses the `HttpMessageConverter` interface to convert HTTP requests and responses.
Sensible defaults are included out of the box.
For example, objects can be automatically converted to JSON (by using the Jackson library) or XML (by using the Jackson XML extension, if available, or by using JAXB if the Jackson XML extension is not available).
By default, strings are encoded in `UTF-8`.

If you need to add or customize converters, you can use Spring Boot's `HttpMessageConverters` class, as shown in the following listing:

[source,java,indent=0]
----
include::{include-springbootfeatures}/webapplications/HttpMessageConvertersConfiguration.java[tag=*]
----

Any `HttpMessageConverter` bean that is present in the context is added to the list of converters.
You can also override default converters in the same way.



[[boot-features-json-components]]
==== Custom JSON Serializers and Deserializers
If you use Jackson to serialize and deserialize JSON data, you might want to write your own `JsonSerializer` and `JsonDeserializer` classes.
Custom serializers are usually https://github.com/FasterXML/jackson-docs/wiki/JacksonHowToCustomSerializers[registered with Jackson through a module], but Spring Boot provides an alternative `@JsonComponent` annotation that makes it easier to directly register Spring Beans.

You can use the `@JsonComponent` annotation directly on `JsonSerializer`, `JsonDeserializer` or `KeyDeserializer` implementations.
You can also use it on classes that contain serializers/deserializers as inner classes, as shown in the following example:

[source,java,indent=0]
----
include::{include-springbootfeatures}/webapplications/json/MyJsonComponent.java[tag=*]
----

All `@JsonComponent` beans in the `ApplicationContext` are automatically registered with Jackson.
Because `@JsonComponent` is meta-annotated with `@Component`, the usual component-scanning rules apply.

Spring Boot also provides {spring-boot-module-code}/jackson/JsonObjectSerializer.java[`JsonObjectSerializer`] and {spring-boot-module-code}/jackson/JsonObjectDeserializer.java[`JsonObjectDeserializer`] base classes that provide useful alternatives to the standard Jackson versions when serializing objects.
See {spring-boot-module-api}/jackson/JsonObjectSerializer.html[`JsonObjectSerializer`] and {spring-boot-module-api}/jackson/JsonObjectDeserializer.html[`JsonObjectDeserializer`] in the Javadoc for details.

The example above can be rewritten to use `JsonObjectSerializer`/`JsonObjectDeserializer` as follows:

[source,java,indent=0]
----
include::{include-springbootfeatures}/webapplications/json/object/MyJsonComponent.java[tag=*]
----



[[boot-features-spring-message-codes]]
==== MessageCodesResolver
Spring MVC has a strategy for generating error codes for rendering error messages from binding errors: `MessageCodesResolver`.
If you set the configprop:spring.mvc.message-codes-resolver-format[] property `PREFIX_ERROR_CODE` or `POSTFIX_ERROR_CODE`, Spring Boot creates one for you (see the enumeration in {spring-framework-api}/validation/DefaultMessageCodesResolver.Format.html[`DefaultMessageCodesResolver.Format`]).



[[boot-features-spring-mvc-static-content]]
==== Static Content
By default, Spring Boot serves static content from a directory called `/static` (or `/public` or `/resources` or `/META-INF/resources`) in the classpath or from the root of the `ServletContext`.
It uses the `ResourceHttpRequestHandler` from Spring MVC so that you can modify that behavior by adding your own `WebMvcConfigurer` and overriding the `addResourceHandlers` method.

In a stand-alone web application, the default servlet from the container is also enabled and acts as a fallback, serving content from the root of the `ServletContext` if Spring decides not to handle it.
Most of the time, this does not happen (unless you modify the default MVC configuration), because Spring can always handle requests through the `DispatcherServlet`.

By default, resources are mapped on `+/**+`, but you can tune that with the configprop:spring.mvc.static-path-pattern[] property.
For instance, relocating all resources to `/resources/**` can be achieved as follows:

[source,yaml,indent=0,subs="verbatim,quotes,attributes",configprops,configblocks]
----
	spring:
	  mvc:
	    static-path-pattern: "/resources/**"
----

You can also customize the static resource locations by using the configprop:spring.web.resources.static-locations[] property (replacing the default values with a list of directory locations).
The root Servlet context path, `"/"`, is automatically added as a location as well.

In addition to the "`standard`" static resource locations mentioned earlier, a special case is made for https://www.webjars.org/[Webjars content].
Any resources with a path in `+/webjars/**+` are served from jar files if they are packaged in the Webjars format.

TIP: Do not use the `src/main/webapp` directory if your application is packaged as a jar.
Although this directory is a common standard, it works *only* with war packaging, and it is silently ignored by most build tools if you generate a jar.

Spring Boot also supports the advanced resource handling features provided by Spring MVC, allowing use cases such as cache-busting static resources or using version agnostic URLs for Webjars.

To use version agnostic URLs for Webjars, add the `webjars-locator-core` dependency.
Then declare your Webjar.
Using jQuery as an example, adding `"/webjars/jquery/jquery.min.js"` results in `"/webjars/jquery/x.y.z/jquery.min.js"` where `x.y.z` is the Webjar version.

NOTE: If you use JBoss, you need to declare the `webjars-locator-jboss-vfs` dependency instead of the `webjars-locator-core`.
Otherwise, all Webjars resolve as a `404`.

To use cache busting, the following configuration configures a cache busting solution for all static resources, effectively adding a content hash, such as `<link href="/css/spring-2a2d595e6ed9a0b24f027f2b63b134d6.css"/>`, in URLs:

[source,yaml,indent=0,subs="verbatim,quotes,attributes",configprops,configblocks]
----
	spring:
	  web:
	    resources:
	      chain:
	        strategy:
	          content:
	            enabled: true
	            paths: "/**"
----

NOTE: Links to resources are rewritten in templates at runtime, thanks to a `ResourceUrlEncodingFilter` that is auto-configured for Thymeleaf and FreeMarker.
You should manually declare this filter when using JSPs.
Other template engines are currently not automatically supported but can be with custom template macros/helpers and the use of the {spring-framework-api}/web/servlet/resource/ResourceUrlProvider.html[`ResourceUrlProvider`].

When loading resources dynamically with, for example, a JavaScript module loader, renaming files is not an option.
That is why other strategies are also supported and can be combined.
A "fixed" strategy adds a static version string in the URL without changing the file name, as shown in the following example:

[source,yaml,indent=0,subs="verbatim,quotes,attributes",configprops,configblocks]
----
	spring:
	  web:
	    resources:
	      chain:
	        strategy:
	          content:
	            enabled: true
	            paths: "/**"
	          fixed:
	            enabled: true
	            paths: "/js/lib/"
	            version: "v12"
----

With this configuration, JavaScript modules located under `"/js/lib/"` use a fixed versioning strategy (`"/v12/js/lib/mymodule.js"`), while other resources still use the content one (`<link href="/css/spring-2a2d595e6ed9a0b24f027f2b63b134d6.css"/>`).

See {spring-boot-autoconfigure-module-code}/web/ResourceProperties.java[`ResourceProperties`] for more supported options.

[TIP]
====
This feature has been thoroughly described in a dedicated https://spring.io/blog/2014/07/24/spring-framework-4-1-handling-static-web-resources[blog post] and in Spring Framework's {spring-framework-docs}/web.html#mvc-config-static-resources[reference documentation].
====

[[boot-features-spring-mvc-welcome-page]]
==== Welcome Page
Spring Boot supports both static and templated welcome pages.
It first looks for an `index.html` file in the configured static content locations.
If one is not found, it then looks for an `index` template.
If either is found, it is automatically used as the welcome page of the application.



[[boot-features-spring-mvc-pathmatch]]
==== Path Matching and Content Negotiation
Spring MVC can map incoming HTTP requests to handlers by looking at the request path and matching it to the mappings defined in your application (for example, `@GetMapping` annotations on Controller methods).

Spring Boot chooses to disable suffix pattern matching by default, which means that requests like `"GET /projects/spring-boot.json"` won't be matched to `@GetMapping("/projects/spring-boot")` mappings.
This is considered as a {spring-framework-docs}/web.html#mvc-ann-requestmapping-suffix-pattern-match[best practice for Spring MVC applications].
This feature was mainly useful in the past for HTTP clients which did not send proper "Accept" request headers; we needed to make sure to send the correct Content Type to the client.
Nowadays, Content Negotiation is much more reliable.

There are other ways to deal with HTTP clients that don't consistently send proper "Accept" request headers.
Instead of using suffix matching, we can use a query parameter to ensure that requests like `"GET /projects/spring-boot?format=json"` will be mapped to `@GetMapping("/projects/spring-boot")`:

[source,yaml,indent=0,subs="verbatim,quotes,attributes",configblocks]
----
	spring:
	  mvc:
	    contentnegotiation:
	      favor-parameter: true
----

Or if you prefer to use a different parameter name:

[source,properties,indent=0,subs="verbatim,quotes,attributes"]
----
	spring:
	  mvc:
	    contentnegotiation:
	      favor-parameter: true
	      parameter-name: "myparam"
----

Most standard media types are supported out-of-the-box, but you can also define new ones:

[source,yaml,indent=0,subs="verbatim,quotes,attributes",configblocks]
----
	spring:
	  mvc:
	    contentnegotiation:
	      media-types:
	        markdown: "text/markdown"
----



Suffix pattern matching is deprecated and will be removed in a future release.
If you understand the caveats and would still like your application to use suffix pattern matching, the following configuration is required:

[source,properties,indent=0,subs="verbatim,quotes,attributes"]
----
	spring.mvc.contentnegotiation.favor-path-extension=true
	spring.mvc.pathmatch.use-suffix-pattern=true
----

Alternatively, rather than open all suffix patterns, it's more secure to only support registered suffix patterns:

[source,yaml,indent=0,subs="verbatim,quotes,attributes",configprops,configblocks]
----
	spring:
	  mvc:
	    contentnegotiation:
	      favor-path-extension: true
	    pathmatch:
	      use-registered-suffix-pattern: true
----

As of Spring Framework 5.3, Spring MVC supports several implementation strategies for matching request paths to Controller handlers.
It was previously only supporting the `AntPathMatcher` strategy, but it now also offers `PathPatternParser`.
Spring Boot now provides a configuration property to choose and opt in the new strategy:

[source,yaml,indent=0,subs="verbatim,quotes,attributes",configprops,configblocks]
----
	spring:
	  mvc:
	    pathmatch:
	      matching-strategy: "path-pattern-parser"
----

For more details on why you should consider this new implementation, please check out the
https://spring.io/blog/2020/06/30/url-matching-with-pathpattern-in-spring-mvc[dedicated blog post].

NOTE: `PathPatternParser` is an optimized implementation but restricts usage of
{spring-framework-docs}/web.html#mvc-ann-requestmapping-uri-templates[some path patterns variants]
and is incompatible with suffix pattern matching (configprop:spring.mvc.pathmatch.use-suffix-pattern[deprecated],
configprop:spring.mvc.pathmatch.use-registered-suffix-pattern[deprecated]) or mapping the `DispatcherServlet`
with a Servlet prefix (configprop:spring.mvc.servlet.path[]).



[[boot-features-spring-mvc-web-binding-initializer]]
==== ConfigurableWebBindingInitializer
Spring MVC uses a `WebBindingInitializer` to initialize a `WebDataBinder` for a particular request.
If you create your own `ConfigurableWebBindingInitializer` `@Bean`, Spring Boot automatically configures Spring MVC to use it.



[[boot-features-spring-mvc-template-engines]]
==== Template Engines
As well as REST web services, you can also use Spring MVC to serve dynamic HTML content.
Spring MVC supports a variety of templating technologies, including Thymeleaf, FreeMarker, and JSPs.
Also, many other templating engines include their own Spring MVC integrations.

Spring Boot includes auto-configuration support for the following templating engines:

 * https://freemarker.apache.org/docs/[FreeMarker]
 * https://docs.groovy-lang.org/docs/next/html/documentation/template-engines.html#_the_markuptemplateengine[Groovy]
 * https://www.thymeleaf.org[Thymeleaf]
 * https://mustache.github.io/[Mustache]

TIP: If possible, JSPs should be avoided.
There are several <<boot-features-jsp-limitations, known limitations>> when using them with embedded servlet containers.

When you use one of these templating engines with the default configuration, your templates are picked up automatically from `src/main/resources/templates`.

TIP: Depending on how you run your application, your IDE may order the classpath differently.
Running your application in the IDE from its main method results in a different ordering than when you run your application by using Maven or Gradle or from its packaged jar.
This can cause Spring Boot to fail to find the expected template.
If you have this problem, you can reorder the classpath in the IDE to place the module's classes and resources first.



[[boot-features-error-handling]]
==== Error Handling
By default, Spring Boot provides an `/error` mapping that handles all errors in a sensible way, and it is registered as a "`global`" error page in the servlet container.
For machine clients, it produces a JSON response with details of the error, the HTTP status, and the exception message.
For browser clients, there is a "`whitelabel`" error view that renders the same data in HTML format (to customize it, add a `View` that resolves to `error`).

There are a number of `server.error` properties that can be set if you want to customize the default error handling behavior.
See the <<appendix-application-properties.adoc#common-application-properties-server, "`Server Properties`">> section of the Appendix.

To replace the default behavior completely, you can implement `ErrorController` and register a bean definition of that type or add a bean of type `ErrorAttributes` to use the existing mechanism but replace the contents.

TIP: The `BasicErrorController` can be used as a base class for a custom `ErrorController`.
This is particularly useful if you want to add a handler for a new content type (the default is to handle `text/html` specifically and provide a fallback for everything else).
To do so, extend `BasicErrorController`, add a public method with a `@RequestMapping` that has a `produces` attribute, and create a bean of your new type.

You can also define a class annotated with `@ControllerAdvice` to customize the JSON document to return for a particular controller and/or exception type, as shown in the following example:

[source,java,indent=0,subs="verbatim,quotes,attributes"]
----
include::{include-springbootfeatures}/webapplications/servlet/MyControllerAdvice.java[tag=*]
----

In the preceding example, if `YourException` is thrown by a controller defined in the same package as `AcmeController`, a JSON representation of the `CustomErrorType` POJO is used instead of the `ErrorAttributes` representation.



[[boot-features-error-handling-custom-error-pages]]
===== Custom Error Pages
If you want to display a custom HTML error page for a given status code, you can add a file to an `/error` directory.
Error pages can either be static HTML (that is, added under any of the static resource directories) or be built by using templates.
The name of the file should be the exact status code or a series mask.

For example, to map `404` to a static HTML file, your directory structure would be as follows:

[source,indent=0,subs="verbatim,quotes,attributes"]
----
	src/
	 +- main/
	     +- java/
	     |   + <source code>
	     +- resources/
	         +- public/
	             +- error/
	             |   +- 404.html
	             +- <other public assets>
----

To map all `5xx` errors by using a FreeMarker template, your directory structure would be as follows:

[source,indent=0,subs="verbatim,quotes,attributes"]
----
	src/
	 +- main/
	     +- java/
	     |   + <source code>
	     +- resources/
	         +- templates/
	             +- error/
	             |   +- 5xx.ftlh
	             +- <other templates>
----

For more complex mappings, you can also add beans that implement the `ErrorViewResolver` interface, as shown in the following example:

[source,java,indent=0,subs="verbatim,quotes,attributes"]
----
include::{include-springbootfeatures}/webapplications/servlet/MyErrorViewResolver.java[tag=*]
----

You can also use regular Spring MVC features such as {spring-framework-docs}/web.html#mvc-exceptionhandlers[`@ExceptionHandler` methods] and {spring-framework-docs}/web.html#mvc-ann-controller-advice[`@ControllerAdvice`].
The `ErrorController` then picks up any unhandled exceptions.



[[boot-features-error-handling-mapping-error-pages-without-mvc]]
===== Mapping Error Pages outside of Spring MVC
For applications that do not use Spring MVC, you can use the `ErrorPageRegistrar` interface to directly register `ErrorPages`.
This abstraction works directly with the underlying embedded servlet container and works even if you do not have a Spring MVC `DispatcherServlet`.

[source,java,indent=0,subs="verbatim,quotes,attributes"]
----
include::{include-springbootfeatures}/webapplications/servlet/ErrorPageConfiguration.java[tag=*]
----

NOTE: If you register an `ErrorPage` with a path that ends up being handled by a `Filter` (as is common with some non-Spring web frameworks, like Jersey and Wicket), then the `Filter` has to be explicitly registered as an `ERROR` dispatcher, as shown in the following example:

[source,java,indent=0,subs="verbatim,quotes,attributes"]
----
include::{include-springbootfeatures}/webapplications/servlet/ServletFilterConfiguration.java[tag=*]
----

Note that the default `FilterRegistrationBean` does not include the `ERROR` dispatcher type.



[[boot-features-error-handling-war-deployment]]
===== Error handling in a war deployment
When deployed to a servlet container, Spring Boot uses its error page filter to forward a request with an error status to the appropriate error page.
This is necessary as the Servlet specification does not provide an API for registering error pages.
Depending on the container that you are deploying your war file to and the technologies that your application uses, some additional configuration may be required.

The error page filter can only forward the request to the correct error page if the response has not already been committed.
By default, WebSphere Application Server 8.0 and later commits the response upon successful completion of a servlet's service method.
You should disable this behavior by setting `com.ibm.ws.webcontainer.invokeFlushAfterService` to `false`.

If you are using Spring Security and want to access the principal in an error page, you must configure Spring Security's filter to be invoked on error dispatches.
To do so, set the `spring.security.filter.dispatcher-types` property to `async, error, forward, request`.




[[boot-features-spring-hateoas]]
==== Spring HATEOAS
If you develop a RESTful API that makes use of hypermedia, Spring Boot provides auto-configuration for Spring HATEOAS that works well with most applications.
The auto-configuration replaces the need to use `@EnableHypermediaSupport` and registers a number of beans to ease building hypermedia-based applications, including a `LinkDiscoverers` (for client side support) and an `ObjectMapper` configured to correctly marshal responses into the desired representation.
The `ObjectMapper` is customized by setting the various `spring.jackson.*` properties or, if one exists, by a `Jackson2ObjectMapperBuilder` bean.

You can take control of Spring HATEOAS's configuration by using `@EnableHypermediaSupport`.
Note that doing so disables the `ObjectMapper` customization described earlier.



[[boot-features-cors]]
==== CORS Support
https://en.wikipedia.org/wiki/Cross-origin_resource_sharing[Cross-origin resource sharing] (CORS) is a https://www.w3.org/TR/cors/[W3C specification] implemented by https://caniuse.com/#feat=cors[most browsers] that lets you specify in a flexible way what kind of cross-domain requests are authorized., instead of using some less secure and less powerful approaches such as IFRAME or JSONP.

As of version 4.2, Spring MVC {spring-framework-docs}/web.html#mvc-cors[supports CORS].
Using {spring-framework-docs}/web.html#mvc-cors-controller[controller method CORS configuration] with {spring-framework-api}/web/bind/annotation/CrossOrigin.html[`@CrossOrigin`] annotations in your Spring Boot application does not require any specific configuration.
{spring-framework-docs}/web.html#mvc-cors-global[Global CORS configuration] can be defined by registering a `WebMvcConfigurer` bean with a customized `addCorsMappings(CorsRegistry)` method, as shown in the following example:

[source,java,indent=0]
----
include::{include-springbootfeatures}/webapplications/servlet/CorsConfiguration.java[tag=*]
----



[[boot-features-webflux]]
=== The "`Spring WebFlux Framework`"
Spring WebFlux is the new reactive web framework introduced in Spring Framework 5.0.
Unlike Spring MVC, it does not require the Servlet API, is fully asynchronous and non-blocking, and implements the https://www.reactive-streams.org/[Reactive Streams] specification through https://projectreactor.io/[the Reactor project].

Spring WebFlux comes in two flavors: functional and annotation-based.
The annotation-based one is quite close to the Spring MVC model, as shown in the following example:

[source,java,indent=0]
----
include::{include-springbootfeatures}/webapplications/webflux/MyRestController.java[tag=*]
----

"`WebFlux.fn`", the functional variant, separates the routing configuration from the actual handling of the requests, as shown in the following example:

[source,java,indent=0]
----
include::{include-springbootfeatures}/webapplications/webflux/fn/RoutingConfiguration.java[tag=*]
----

[source,java,indent=0]
----
include::{include-springbootfeatures}/webapplications/webflux/fn/UserHandler.java[tag=*]
----

WebFlux is part of the Spring Framework and detailed information is available in its {spring-framework-docs}/web-reactive.html#webflux-fn[reference documentation].

TIP: You can define as many `RouterFunction` beans as you like to modularize the definition of the router.
Beans can be ordered if you need to apply a precedence.

To get started, add the `spring-boot-starter-webflux` module to your application.

NOTE: Adding both `spring-boot-starter-web` and `spring-boot-starter-webflux` modules in your application results in Spring Boot auto-configuring Spring MVC, not WebFlux.
This behavior has been chosen because many Spring developers add `spring-boot-starter-webflux` to their Spring MVC application to use the reactive `WebClient`.
You can still enforce your choice by setting the chosen application type to `SpringApplication.setWebApplicationType(WebApplicationType.REACTIVE)`.



[[boot-features-webflux-auto-configuration]]
==== Spring WebFlux Auto-configuration
Spring Boot provides auto-configuration for Spring WebFlux that works well with most applications.

The auto-configuration adds the following features on top of Spring's defaults:

* Configuring codecs for `HttpMessageReader` and `HttpMessageWriter` instances (described <<boot-features-webflux-httpcodecs,later in this document>>).
* Support for serving static resources, including support for WebJars (described <<boot-features-spring-mvc-static-content,later in this document>>).

If you want to keep Spring Boot WebFlux features and you want to add additional {spring-framework-docs}/web-reactive.html#webflux-config[WebFlux configuration], you can add your own `@Configuration` class of type `WebFluxConfigurer` but *without* `@EnableWebFlux`.

If you want to take complete control of Spring WebFlux, you can add your own `@Configuration` annotated with `@EnableWebFlux`.



[[boot-features-webflux-httpcodecs]]
==== HTTP Codecs with HttpMessageReaders and HttpMessageWriters
Spring WebFlux uses the `HttpMessageReader` and `HttpMessageWriter` interfaces to convert HTTP requests and responses.
They are configured with `CodecConfigurer` to have sensible defaults by looking at the libraries available in your classpath.

Spring Boot provides dedicated configuration properties for codecs, `+spring.codec.*+`.
It also applies further customization by using `CodecCustomizer` instances.
For example, `+spring.jackson.*+` configuration keys are applied to the Jackson codec.

If you need to add or customize codecs, you can create a custom `CodecCustomizer` component, as shown in the following example:

[source,java,indent=0]
----
include::{include-springbootfeatures}/webapplications/webflux/CodecConfiguration.java[tag=*]
----

You can also leverage <<boot-features-json-components,Boot's custom JSON serializers and deserializers>>.



[[boot-features-webflux-static-content]]
==== Static Content
By default, Spring Boot serves static content from a directory called `/static` (or `/public` or `/resources` or `/META-INF/resources`) in the classpath.
It uses the `ResourceWebHandler` from Spring WebFlux so that you can modify that behavior by adding your own `WebFluxConfigurer` and overriding the `addResourceHandlers` method.

By default, resources are mapped on `+/**+`, but you can tune that by setting the configprop:spring.webflux.static-path-pattern[] property.
For instance, relocating all resources to `/resources/**` can be achieved as follows:

[source,yaml,indent=0,subs="verbatim,quotes,attributes",configprops,configblocks]
----
	spring:
	  webflux:
	    static-path-pattern: "/resources/**"
----

You can also customize the static resource locations by using `spring.web.resources.static-locations`.
Doing so replaces the default values with a list of directory locations.
If you do so, the default welcome page detection switches to your custom locations.
So, if there is an `index.html` in any of your locations on startup, it is the home page of the application.

In addition to the "`standard`" static resource locations listed earlier, a special case is made for https://www.webjars.org/[Webjars content].
Any resources with a path in `+/webjars/**+` are served from jar files if they are packaged in the Webjars format.

TIP: Spring WebFlux applications do not strictly depend on the Servlet API, so they cannot be deployed as war files and do not use the `src/main/webapp` directory.


[[boot-features-webflux-welcome-page]]
==== Welcome Page
Spring Boot supports both static and templated welcome pages.
It first looks for an `index.html` file in the configured static content locations.
If one is not found, it then looks for an `index` template.
If either is found, it is automatically used as the welcome page of the application.



[[boot-features-webflux-template-engines]]
==== Template Engines
As well as REST web services, you can also use Spring WebFlux to serve dynamic HTML content.
Spring WebFlux supports a variety of templating technologies, including Thymeleaf, FreeMarker, and Mustache.

Spring Boot includes auto-configuration support for the following templating engines:

 * https://freemarker.apache.org/docs/[FreeMarker]
 * https://www.thymeleaf.org[Thymeleaf]
 * https://mustache.github.io/[Mustache]

When you use one of these templating engines with the default configuration, your templates are picked up automatically from `src/main/resources/templates`.



[[boot-features-webflux-error-handling]]
==== Error Handling
Spring Boot provides a `WebExceptionHandler` that handles all errors in a sensible way.
Its position in the processing order is immediately before the handlers provided by WebFlux, which are considered last.
For machine clients, it produces a JSON response with details of the error, the HTTP status, and the exception message.
For browser clients, there is a "`whitelabel`" error handler that renders the same data in HTML format.
You can also provide your own HTML templates to display errors (see the <<boot-features-webflux-error-handling-custom-error-pages,next section>>).

The first step to customizing this feature often involves using the existing mechanism but replacing or augmenting the error contents.
For that, you can add a bean of type `ErrorAttributes`.

To change the error handling behavior, you can implement `ErrorWebExceptionHandler` and register a bean definition of that type.
Because a `WebExceptionHandler` is quite low-level, Spring Boot also provides a convenient `AbstractErrorWebExceptionHandler` to let you handle errors in a WebFlux functional way, as shown in the following example:

[source,java,indent=0,subs="verbatim,quotes,attributes"]
----
include::{include-springbootfeatures}/webapplications/webflux/CustomErrorWebExceptionHandler.java[tag=*]
----

For a more complete picture, you can also subclass `DefaultErrorWebExceptionHandler` directly and override specific methods.



[[boot-features-webflux-error-handling-custom-error-pages]]
===== Custom Error Pages
If you want to display a custom HTML error page for a given status code, you can add a file to an `/error` directory.
Error pages can either be static HTML (that is, added under any of the static resource directories) or built with templates.
The name of the file should be the exact status code or a series mask.

For example, to map `404` to a static HTML file, your directory structure would be as follows:

[source,indent=0,subs="verbatim,quotes,attributes"]
----
	src/
	 +- main/
	     +- java/
	     |   + <source code>
	     +- resources/
	         +- public/
	             +- error/
	             |   +- 404.html
	             +- <other public assets>
----

To map all `5xx` errors by using a Mustache template, your directory structure would be as follows:

[source,indent=0,subs="verbatim,quotes,attributes"]
----
	src/
	 +- main/
	     +- java/
	     |   + <source code>
	     +- resources/
	         +- templates/
	             +- error/
	             |   +- 5xx.mustache
	             +- <other templates>
----



[[boot-features-webflux-web-filters]]
==== Web Filters
Spring WebFlux provides a `WebFilter` interface that can be implemented to filter HTTP request-response exchanges.
`WebFilter` beans found in the application context will be automatically used to filter each exchange.

Where the order of the filters is important they can implement `Ordered` or be annotated with `@Order`.
Spring Boot auto-configuration may configure web filters for you.
When it does so, the orders shown in the following table will be used:

|===
| Web Filter | Order

| `MetricsWebFilter`
| `Ordered.HIGHEST_PRECEDENCE + 1`

| `WebFilterChainProxy` (Spring Security)
| `-100`

| `HttpTraceWebFilter`
| `Ordered.LOWEST_PRECEDENCE - 10`
|===



[[boot-features-jersey]]
=== JAX-RS and Jersey
If you prefer the JAX-RS programming model for REST endpoints, you can use one of the available implementations instead of Spring MVC.
https://jersey.github.io/[Jersey] and https://cxf.apache.org/[Apache CXF] work quite well out of the box.
CXF requires you to register its `Servlet` or `Filter` as a `@Bean` in your application context.
Jersey has some native Spring support, so we also provide auto-configuration support for it in Spring Boot, together with a starter.

To get started with Jersey, include the `spring-boot-starter-jersey` as a dependency and then you need one `@Bean` of type `ResourceConfig` in which you register all the endpoints, as shown in the following example:

[source,java,pending-extract=true,indent=0,subs="verbatim,quotes,attributes"]
----
	@Component
	public class JerseyConfig extends ResourceConfig {

		public JerseyConfig() {
			register(Endpoint.class);
		}

	}
----

WARNING: Jersey's support for scanning executable archives is rather limited.
For example, it cannot scan for endpoints in a package found in a <<deployment.adoc#deployment-install, fully executable jar file>> or in `WEB-INF/classes` when running an executable war file.
To avoid this limitation, the `packages` method should not be used, and endpoints should be registered individually by using the `register` method, as shown in the preceding example.

For more advanced customizations, you can also register an arbitrary number of beans that implement `ResourceConfigCustomizer`.

All the registered endpoints should be `@Components` with HTTP resource annotations (`@GET` and others), as shown in the following example:

[source,java,pending-extract=true,indent=0,subs="verbatim,quotes,attributes"]
----
	@Component
	@Path("/hello")
	public class Endpoint {

		@GET
		public String message() {
			return "Hello";
		}

	}
----

Since the `Endpoint` is a Spring `@Component`, its lifecycle is managed by Spring and you can use the `@Autowired` annotation to inject dependencies and use the `@Value` annotation to inject external configuration.
By default, the Jersey servlet is registered and mapped to `/*`.
You can change the mapping by adding `@ApplicationPath` to your `ResourceConfig`.

By default, Jersey is set up as a Servlet in a `@Bean` of type `ServletRegistrationBean` named `jerseyServletRegistration`.
By default, the servlet is initialized lazily, but you can customize that behavior by setting `spring.jersey.servlet.load-on-startup`.
You can disable or override that bean by creating one of your own with the same name.
You can also use a filter instead of a servlet by setting `spring.jersey.type=filter` (in which case, the `@Bean` to replace or override is `jerseyFilterRegistration`).
The filter has an `@Order`, which you can set with `spring.jersey.filter.order`.
Both the servlet and the filter registrations can be given init parameters by using `spring.jersey.init.*` to specify a map of properties.



[[boot-features-embedded-container]]
=== Embedded Servlet Container Support
Spring Boot includes support for embedded https://tomcat.apache.org/[Tomcat], https://www.eclipse.org/jetty/[Jetty], and https://github.com/undertow-io/undertow[Undertow] servers.
Most developers use the appropriate "`Starter`" to obtain a fully configured instance.
By default, the embedded server listens for HTTP requests on port `8080`.



[[boot-features-embedded-container-servlets-filters-listeners]]
==== Servlets, Filters, and listeners
When using an embedded servlet container, you can register servlets, filters, and all the listeners (such as `HttpSessionListener`) from the Servlet spec, either by using Spring beans or by scanning for Servlet components.



[[boot-features-embedded-container-servlets-filters-listeners-beans]]
===== Registering Servlets, Filters, and Listeners as Spring Beans
Any `Servlet`, `Filter`, or servlet `*Listener` instance that is a Spring bean is registered with the embedded container.
This can be particularly convenient if you want to refer to a value from your `application.properties` during configuration.

By default, if the context contains only a single Servlet, it is mapped to `/`.
In the case of multiple servlet beans, the bean name is used as a path prefix.
Filters map to `+/*+`.

If convention-based mapping is not flexible enough, you can use the `ServletRegistrationBean`, `FilterRegistrationBean`, and `ServletListenerRegistrationBean` classes for complete control.

It is usually safe to leave Filter beans unordered.
If a specific order is required, you should annotate the `Filter` with `@Order` or make it implement `Ordered`.
You cannot configure the order of a `Filter` by annotating its bean method with `@Order`.
If you cannot change the `Filter` class to add `@Order` or implement `Ordered`, you must define a `FilterRegistrationBean` for the `Filter` and set the registration bean's order using the `setOrder(int)` method.
Avoid configuring a Filter that reads the request body at `Ordered.HIGHEST_PRECEDENCE`, since it might go against the character encoding configuration of your application.
If a Servlet filter wraps the request, it should be configured with an order that is less than or equal to `OrderedFilter.REQUEST_WRAPPER_FILTER_MAX_ORDER`.

TIP: To see the order of every `Filter` in your application, enable debug level logging for the `web` <<boot-features-custom-log-groups,logging group>> (`logging.level.web=debug`).
Details of the registered filters, including their order and URL patterns, will then be logged at startup.

WARNING: Take care when registering `Filter` beans since they are initialized very early in the application lifecycle.
If you need to register a `Filter` that interacts with other beans, consider using a {spring-boot-module-api}/web/servlet/DelegatingFilterProxyRegistrationBean.html[`DelegatingFilterProxyRegistrationBean`] instead.



[[boot-features-embedded-container-context-initializer]]
==== Servlet Context Initialization
Embedded servlet containers do not directly execute the Servlet 3.0+ `javax.servlet.ServletContainerInitializer` interface or Spring's `org.springframework.web.WebApplicationInitializer` interface.
This is an intentional design decision intended to reduce the risk that third party libraries designed to run inside a war may break Spring Boot applications.

If you need to perform servlet context initialization in a Spring Boot application, you should register a bean that implements the `org.springframework.boot.web.servlet.ServletContextInitializer` interface.
The single `onStartup` method provides access to the `ServletContext` and, if necessary, can easily be used as an adapter to an existing `WebApplicationInitializer`.



[[boot-features-embedded-container-servlets-filters-listeners-scanning]]
===== Scanning for Servlets, Filters, and listeners
When using an embedded container, automatic registration of classes annotated with `@WebServlet`, `@WebFilter`, and `@WebListener` can be enabled by using `@ServletComponentScan`.

TIP: `@ServletComponentScan` has no effect in a standalone container, where the container's built-in discovery mechanisms are used instead.



[[boot-features-embedded-container-application-context]]
==== The ServletWebServerApplicationContext
Under the hood, Spring Boot uses a different type of `ApplicationContext` for embedded servlet container support.
The `ServletWebServerApplicationContext` is a special type of `WebApplicationContext` that bootstraps itself by searching for a single `ServletWebServerFactory` bean.
Usually a `TomcatServletWebServerFactory`, `JettyServletWebServerFactory`, or `UndertowServletWebServerFactory` has been auto-configured.

NOTE: You usually do not need to be aware of these implementation classes.
Most applications are auto-configured, and the appropriate `ApplicationContext` and `ServletWebServerFactory` are created on your behalf.



[[boot-features-customizing-embedded-containers]]
==== Customizing Embedded Servlet Containers
Common servlet container settings can be configured by using Spring `Environment` properties.
Usually, you would define the properties in your `application.properties` or `application.yaml` file.

Common server settings include:

* Network settings: Listen port for incoming HTTP requests (`server.port`), interface address to bind to `server.address`, and so on.
* Session settings: Whether the session is persistent (`server.servlet.session.persistent`), session timeout (`server.servlet.session.timeout`), location of session data (`server.servlet.session.store-dir`), and session-cookie configuration (`server.servlet.session.cookie.*`).
* Error management: Location of the error page (`server.error.path`) and so on.
* <<howto.adoc#howto-configure-ssl,SSL>>
* <<howto.adoc#how-to-enable-http-response-compression,HTTP compression>>

Spring Boot tries as much as possible to expose common settings, but this is not always possible.
For those cases, dedicated namespaces offer server-specific customizations (see `server.tomcat` and `server.undertow`).
For instance, <<howto.adoc#howto-configure-accesslogs,access logs>> can be configured with specific features of the embedded servlet container.

TIP: See the {spring-boot-autoconfigure-module-code}/web/ServerProperties.java[`ServerProperties`] class for a complete list.



[[boot-features-programmatic-embedded-container-customization]]
===== Programmatic Customization
If you need to programmatically configure your embedded servlet container, you can register a Spring bean that implements the `WebServerFactoryCustomizer` interface.
`WebServerFactoryCustomizer` provides access to the `ConfigurableServletWebServerFactory`, which includes numerous customization setter methods.
The following example shows programmatically setting the port:

[source,java,pending-extract=true,indent=0]
----
	import org.springframework.boot.web.server.WebServerFactoryCustomizer;
	import org.springframework.boot.web.servlet.server.ConfigurableServletWebServerFactory;
	import org.springframework.stereotype.Component;

	@Component
	public class CustomizationBean implements WebServerFactoryCustomizer<ConfigurableServletWebServerFactory> {

		@Override
		public void customize(ConfigurableServletWebServerFactory server) {
			server.setPort(9000);
		}

	}
----

`TomcatServletWebServerFactory`, `JettyServletWebServerFactory` and `UndertowServletWebServerFactory` are dedicated variants of `ConfigurableServletWebServerFactory` that have additional customization setter methods for Tomcat, Jetty and Undertow respectively.
The following example shows how to customize `TomcatServletWebServerFactory` that provides access to Tomcat-specific configuration options:

[source,java,indent=0,subs="verbatim,quotes,attributes"]
----
include::{include-springbootfeatures}/webapplications/TomcatServerCustomizer.java[tag=*]
----



[[boot-features-customizing-configurableservletwebserverfactory-directly]]
===== Customizing ConfigurableServletWebServerFactory Directly
For more advanced use cases that require you to extend from `ServletWebServerFactory`, you can expose a bean of such type yourself.

Setters are provided for many configuration options.
Several protected method "`hooks`" are also provided should you need to do something more exotic.
See the {spring-boot-module-api}/web/servlet/server/ConfigurableServletWebServerFactory.html[source code documentation] for details.

NOTE: Auto-configured customizers are still applied on your custom factory, so use that option carefully.



[[boot-features-jsp-limitations]]
==== JSP Limitations
When running a Spring Boot application that uses an embedded servlet container (and is packaged as an executable archive), there are some limitations in the JSP support.

* With Jetty and Tomcat, it should work if you use war packaging.
  An executable war will work when launched with `java -jar`, and will also be deployable to any standard container.
  JSPs are not supported when using an executable jar.

* Undertow does not support JSPs.

* Creating a custom `error.jsp` page does not override the default view for <<boot-features-error-handling,error handling>>.
  <<boot-features-error-handling-custom-error-pages,Custom error pages>> should be used instead.



[[boot-features-reactive-server]]
=== Embedded Reactive Server Support
Spring Boot includes support for the following embedded reactive web servers: Reactor Netty, Tomcat, Jetty, and Undertow.
Most developers use the appropriate “Starter” to obtain a fully configured instance.
By default, the embedded server listens for HTTP requests on port 8080.



[[boot-features-reactive-server-resources]]
=== Reactive Server Resources Configuration
When auto-configuring a Reactor Netty or Jetty server, Spring Boot will create specific beans that will provide HTTP resources to the server instance: `ReactorResourceFactory` or `JettyResourceFactory`.

By default, those resources will be also shared with the Reactor Netty and Jetty clients for optimal performances, given:

* the same technology is used for server and client
* the client instance is built using the `WebClient.Builder` bean auto-configured by Spring Boot

Developers can override the resource configuration for Jetty and Reactor Netty by providing a custom `ReactorResourceFactory` or `JettyResourceFactory` bean - this will be applied to both clients and servers.

You can learn more about the resource configuration on the client side in the <<boot-features-webclient-runtime, WebClient Runtime section>>.



[[boot-features-graceful-shutdown]]
== Graceful shutdown
Graceful shutdown is supported with all four embedded web servers (Jetty, Reactor Netty, Tomcat, and Undertow) and with both reactive and Servlet-based web applications.
It occurs as part of closing the application context and is performed in the earliest phase of stopping `SmartLifecycle` beans.
This stop processing uses a timeout which provides a grace period during which existing requests will be allowed to complete but no new requests will be permitted.
The exact way in which new requests are not permitted varies depending on the web server that is being used.
Jetty, Reactor Netty, and Tomcat will stop accepting requests at the network layer.
Undertow will accept requests but respond immediately with a service unavailable (503) response.

NOTE: Graceful shutdown with Tomcat requires Tomcat 9.0.33 or later.

To enable graceful shutdown, configure the configprop:server.shutdown[] property, as shown in the following example:

[source,yaml,indent=0,configprops,configblocks]
----
server:
  shutdown: "graceful"
----

To configure the timeout period, configure the configprop:spring.lifecycle.timeout-per-shutdown-phase[] property, as shown in the following example:

[source,yaml,indent=0,configprops,configblocks]
----
spring:
  lifecycle:
    timeout-per-shutdown-phase: "20s"
----

IMPORTANT: Using graceful shutdown with your IDE may not work properly if it does not send a proper `SIGTERM` signal.
Refer to the documentation of your IDE for more details.



[[boot-features-rsocket]]
== RSocket
https://rsocket.io[RSocket] is a binary protocol for use on byte stream transports.
It enables symmetric interaction models via async message passing over a single connection.


The `spring-messaging` module of the Spring Framework provides support for RSocket requesters and responders, both on the client and on the server side.
See the {spring-framework-docs}/web-reactive.html#rsocket-spring[RSocket section] of the Spring Framework reference for more details, including an overview of the RSocket protocol.


[[boot-features-rsocket-strategies-auto-configuration]]
=== RSocket Strategies Auto-configuration
Spring Boot auto-configures an `RSocketStrategies` bean that provides all the required infrastructure for encoding and decoding RSocket payloads.
By default, the auto-configuration will try to configure the following (in order):

. https://cbor.io/[CBOR] codecs with Jackson
. JSON codecs with Jackson

The `spring-boot-starter-rsocket` starter provides both dependencies.
Check out the <<boot-features-json-jackson,Jackson support section>> to know more about customization possibilities.

Developers can customize the `RSocketStrategies` component by creating beans that implement the `RSocketStrategiesCustomizer` interface.
Note that their `@Order` is important, as it determines the order of codecs.


[[boot-features-rsocket-server-auto-configuration]]
=== RSocket server Auto-configuration
Spring Boot provides RSocket server auto-configuration.
The required dependencies are provided by the `spring-boot-starter-rsocket`.

Spring Boot allows exposing RSocket over WebSocket from a WebFlux server, or standing up an independent RSocket server.
This depends on the type of application and its configuration.

For WebFlux application (i.e. of type `WebApplicationType.REACTIVE`), the RSocket server will be plugged into the Web Server only if the following properties match:

[source,yaml,indent=0,subs="verbatim,quotes,attributes",configprops,configblocks]
----
	spring:
	  rsocket:
	    server:
	      mapping-path: "/rsocket"
	      transport: "websocket"
----

WARNING: Plugging RSocket into a web server is only supported with Reactor Netty, as RSocket itself is built with that library.

Alternatively, an RSocket TCP or websocket server is started as an independent, embedded server.
Besides the dependency requirements, the only required configuration is to define a port for that server:

[source,yaml,indent=0,subs="verbatim,quotes,attributes",configprops,configblocks]
----
	spring:
	  rsocket:
	    server:
	      port: 9898
----



[[boot-features-rsocket-messaging]]
=== Spring Messaging RSocket support
Spring Boot will auto-configure the Spring Messaging infrastructure for RSocket.

This means that Spring Boot will create a `RSocketMessageHandler` bean that will handle RSocket requests to your application.



[[boot-features-rsocket-requester]]
=== Calling RSocket Services with RSocketRequester
Once the `RSocket` channel is established between server and client, any party can send or receive requests to the other.

As a server, you can get injected with an `RSocketRequester` instance on any handler method of an RSocket `@Controller`.
As a client, you need to configure and establish an RSocket connection first.
Spring Boot auto-configures an `RSocketRequester.Builder` for such cases with the expected codecs.

The `RSocketRequester.Builder` instance is a prototype bean, meaning each injection point will provide you with a new instance .
This is done on purpose since this builder is stateful and you shouldn't create requesters with different setups using the same instance.

The following code shows a typical example:

[source,java,pending-extract=true,indent=0]
----
	@Service
	public class MyService {

		private final Mono<RSocketRequester> rsocketRequester;

		public MyService(RSocketRequester.Builder rsocketRequesterBuilder) {
			this.rsocketRequester = rsocketRequesterBuilder
					.connectTcp("example.org", 9898).cache();
		}

		public Mono<User> someRSocketCall(String name) {
			return this.rsocketRequester.flatMap(req ->
			            req.route("user").data(name).retrieveMono(User.class));
		}

	}
----



[[boot-features-security]]
== Security
If {spring-security}[Spring Security] is on the classpath, then web applications are secured by default.
Spring Boot relies on Spring Security’s content-negotiation strategy to determine whether to use `httpBasic` or `formLogin`.
To add method-level security to a web application, you can also add `@EnableGlobalMethodSecurity` with your desired settings.
Additional information can be found in the {spring-security-docs}#jc-method[Spring Security Reference Guide].

The default `UserDetailsService` has a single user.
The user name is `user`, and the password is random and is printed at INFO level when the application starts, as shown in the following example:

[indent=0]
----
	Using generated security password: 78fa095d-3f4c-48b1-ad50-e24c31d5cf35
----

NOTE: If you fine-tune your logging configuration, ensure that the `org.springframework.boot.autoconfigure.security` category is set to log `INFO`-level messages.
Otherwise, the default password is not printed.

You can change the username and password by providing a `spring.security.user.name` and `spring.security.user.password`.

The basic features you get by default in a web application are:

* A `UserDetailsService` (or `ReactiveUserDetailsService` in case of a WebFlux application) bean with in-memory store and a single user with a generated password (see {spring-boot-module-api}/autoconfigure/security/SecurityProperties.User.html[`SecurityProperties.User`] for the properties of the user).
* Form-based login or HTTP Basic security (depending on the `Accept` header in the request) for the entire application (including actuator endpoints if actuator is on the classpath).
* A `DefaultAuthenticationEventPublisher` for publishing authentication events.

You can provide a different `AuthenticationEventPublisher` by adding a bean for it.



[[boot-features-security-mvc]]
=== MVC Security
The default security configuration is implemented in `SecurityAutoConfiguration` and `UserDetailsServiceAutoConfiguration`.
`SecurityAutoConfiguration` imports `SpringBootWebSecurityConfiguration` for web security and `UserDetailsServiceAutoConfiguration` configures authentication, which is also relevant in non-web applications.
To switch off the default web application security configuration completely or to combine multiple Spring Security components such as OAuth2 Client and Resource Server, add a bean of type `SecurityFilterChain` (doing so does not disable the `UserDetailsService` configuration or Actuator's security).

To also switch off the `UserDetailsService` configuration, you can add a bean of type `UserDetailsService`, `AuthenticationProvider`, or `AuthenticationManager`.

Access rules can be overridden by adding a custom `SecurityFilterChain` or `WebSecurityConfigurerAdapter` bean.
Spring Boot provides convenience methods that can be used to override access rules for actuator endpoints and static resources.
`EndpointRequest` can be used to create a `RequestMatcher` that is based on the configprop:management.endpoints.web.base-path[] property.
`PathRequest` can be used to create a `RequestMatcher` for resources in commonly used locations.



[[boot-features-security-webflux]]
=== WebFlux Security
Similar to Spring MVC applications, you can secure your WebFlux applications by adding the `spring-boot-starter-security` dependency.
The default security configuration is implemented in `ReactiveSecurityAutoConfiguration` and `UserDetailsServiceAutoConfiguration`.
`ReactiveSecurityAutoConfiguration` imports `WebFluxSecurityConfiguration` for web security and `UserDetailsServiceAutoConfiguration` configures authentication, which is also relevant in non-web applications.
To switch off the default web application security configuration completely, you can add a bean of type `WebFilterChainProxy` (doing so does not disable the `UserDetailsService` configuration or Actuator's security).

To also switch off the `UserDetailsService` configuration, you can add a bean of type `ReactiveUserDetailsService` or `ReactiveAuthenticationManager`.

Access rules and the use of multiple Spring Security components such as OAuth 2 Client and Resource Server can be configured by adding a custom `SecurityWebFilterChain` bean.
Spring Boot provides convenience methods that can be used to override access rules for actuator endpoints and static resources.
`EndpointRequest` can be used to create a `ServerWebExchangeMatcher` that is based on the configprop:management.endpoints.web.base-path[] property.

`PathRequest` can be used to create a `ServerWebExchangeMatcher` for resources in commonly used locations.

For example, you can customize your security configuration by adding something like:

[source,java,pending-extract=true,indent=0]
----
include::{include-springbootfeatures}/security/CustomWebFluxSecurityConfiguration.java[tag=*]
----



[[boot-features-security-oauth2]]
=== OAuth2
https://oauth.net/2/[OAuth2] is a widely used authorization framework that is supported by Spring.



[[boot-features-security-oauth2-client]]
==== Client
If you have `spring-security-oauth2-client` on your classpath, you can take advantage of some auto-configuration to set up an OAuth2/Open ID Connect clients.
This configuration makes use of the properties under `OAuth2ClientProperties`.
The same properties are applicable to both servlet and reactive applications.

You can register multiple OAuth2 clients and providers under the `spring.security.oauth2.client` prefix, as shown in the following example:

[source,yaml,indent=0,configprops,configblocks]
----
	spring:
	  security:
	    oauth2:
	      client:
	        registration:
	          my-client-1:
	            client-id: "abcd"
	            client-secret: "password"
	            client-name: "Client for user scope"
	            provider: "my-oauth-provider"
	            scope: "user"
	            redirect-uri: "https://my-redirect-uri.com"
	            client-authentication-method: "basic"
	            authorization-grant-type: "authorization-code"

	          my-client-2:
	            client-id: "abcd"
	            client-secret: "password"
	            client-name: "Client for email scope"
	            provider: "my-oauth-provider"
	            scope: "email"
	            redirect-uri: "https://my-redirect-uri.com"
	            client-authentication-method: "basic"
	            authorization-grant-type: "authorization_code"

	        provider:
	          my-oauth-provider:
	            authorization-uri: "https://my-auth-server/oauth/authorize"
	            token-uri: "https://my-auth-server/oauth/token"
	            user-info-uri: "https://my-auth-server/userinfo"
	            user-info-authentication-method: "header"
	            jwk-set-uri: "https://my-auth-server/token_keys"
	            user-name-attribute: "name"
----

For OpenID Connect providers that support https://openid.net/specs/openid-connect-discovery-1_0.html[OpenID Connect discovery], the configuration can be further simplified.
The provider needs to be configured with an `issuer-uri` which is the URI that the it asserts as its Issuer Identifier.
For example, if the `issuer-uri` provided is "https://example.com", then an `OpenID Provider Configuration Request` will be made to "https://example.com/.well-known/openid-configuration".
The result is expected to be an `OpenID Provider Configuration Response`.
The following example shows how an OpenID Connect Provider can be configured with the `issuer-uri`:

[source,yaml,indent=0,configprops,configblocks]
----
	spring:
	  security:
	    oauth2:
	      client:
	        provider:
	          oidc-provider:
	            issuer-uri: "https://dev-123456.oktapreview.com/oauth2/default/"
----

By default, Spring Security's `OAuth2LoginAuthenticationFilter` only processes URLs matching `/login/oauth2/code/*`.
If you want to customize the `redirect-uri` to use a different pattern, you need to provide configuration to process that custom pattern.
For example, for servlet applications, you can add your own `SecurityFilterChain` that resembles the following:

[source,java,pending-extract=true,indent=0]
----
    @Bean
    public SecurityFilterChain securityFilterChain(HttpSecurity http) throws Exception {
        http
            .authorizeRequests()
                .anyRequest().authenticated()
                .and()
            .oauth2Login()
                .redirectionEndpoint()
                    .baseUri("/custom-callback");
        return http.build();
    }
----

TIP: Spring Boot auto-configures an `InMemoryOAuth2AuthorizedClientService` which is used by Spring Security for the management of client registrations.
The `InMemoryOAuth2AuthorizedClientService` has limited capabilities and we recommend using it only for development environments.
For production environments, consider using a `JdbcOAuth2AuthorizedClientService` or creating your own implementation of `OAuth2AuthorizedClientService`.



[[boot-features-security-oauth2-common-providers]]
===== OAuth2 client registration for common providers
For common OAuth2 and OpenID providers, including Google, Github, Facebook, and Okta, we provide a set of provider defaults (`google`, `github`, `facebook`, and `okta`, respectively).

If you do not need to customize these providers, you can set the `provider` attribute to the one for which you need to infer defaults.
Also, if the key for the client registration matches a default supported provider, Spring Boot infers that as well.

In other words, the two configurations in the following example use the Google provider:

[source,yaml,indent=0,configprops,configblocks]
----
	spring:
	  security:
	    oauth2:
	      client:
	        registration:
	          my-client:
	            client-id: "abcd"
	            client-secret: "password"
	            provider: "google"
	          google:
	            client-id: "abcd"
	            client-secret: "password"
----



[[boot-features-security-oauth2-server]]
==== Resource Server
If you have `spring-security-oauth2-resource-server` on your classpath, Spring Boot can set up an OAuth2 Resource Server.
For JWT configuration, a JWK Set URI or OIDC Issuer URI needs to be specified, as shown in the following examples:

[source,yaml,indent=0,configprops,configblocks]
----
	spring:
	  security:
	    oauth2:
	      resourceserver:
	        jwt:
	          jwk-set-uri: "https://example.com/oauth2/default/v1/keys"
----

[source,yaml,indent=0,configprops,configblocks]
----
	spring:
	  security:
	    oauth2:
	      resourceserver:
	        jwt:
	          issuer-uri: "https://dev-123456.oktapreview.com/oauth2/default/"
----

NOTE: If the authorization server does not support a JWK Set URI, you can configure the resource server with the Public Key used for verifying the signature of the JWT.
This can be done using the configprop:spring.security.oauth2.resourceserver.jwt.public-key-location[] property, where the value needs to point to a file containing the public key in the PEM-encoded x509 format.

The same properties are applicable for both servlet and reactive applications.

Alternatively, you can define your own `JwtDecoder` bean for servlet applications or a `ReactiveJwtDecoder` for reactive applications.

In cases where opaque tokens are used instead of JWTs, you can configure the following properties to validate tokens via introspection:

[source,yaml,indent=0,configprops,configblocks]
----
	spring:
	  security:
	    oauth2:
	      resourceserver:
	        opaquetoken:
	          introspection-uri: "https://example.com/check-token"
	          client-id: "my-client-id"
	          client-secret: "my-client-secret"
----

Again, the same properties are applicable for both servlet and reactive applications.

Alternatively, you can define your own `OpaqueTokenIntrospector` bean for servlet applications or a `ReactiveOpaqueTokenIntrospector` for reactive applications.



==== Authorization Server
Currently, Spring Security does not provide support for implementing an OAuth 2.0 Authorization Server.
However, this functionality is available from the {spring-security-oauth2}[Spring Security OAuth] project, which will eventually be superseded by Spring Security completely.
Until then, you can use the `spring-security-oauth2-autoconfigure` module to easily set up an OAuth 2.0 authorization server; see its https://docs.spring.io/spring-security-oauth2-boot/[documentation] for instructions.


[[boot-features-security-saml]]
=== SAML 2.0



[[boot-features-security-saml2-relying-party]]
==== Relying Party
If you have `spring-security-saml2-service-provider` on your classpath, you can take advantage of some auto-configuration to set up a SAML 2.0 Relying Party.
This configuration makes use of the properties under `Saml2RelyingPartyProperties`.

A relying party registration represents a paired configuration between an Identity Provider, IDP, and a Service Provider, SP.
You can register multiple relying parties under the `spring.security.saml2.relyingparty` prefix, as shown in the following example:

[source,yaml,indent=0,configprops,configblocks]
----
	spring:
	  security:
	    saml2:
	      relyingparty:
	        registration:
	          my-relying-party1:
	            signing:
                  credentials:
                  - private-key-location: "path-to-private-key"
                    certificate-location: "path-to-certificate"
	            decryption:
	              credentials:
	              - private-key-location: "path-to-private-key"
                    certificate-location: "path-to-certificate"
	            identityprovider:
	              verification:
	                credentials:
	                - certificate-location: "path-to-verification-cert"
	              entity-id: "remote-idp-entity-id1"
	              sso-url: "https://remoteidp1.sso.url"
	          my-relying-party2:
	            signing:
	              credentials:
	              - private-key-location: "path-to-private-key"
                    certificate-location: "path-to-certificate"
                decryption:
	              credentials:
	              - private-key-location: "path-to-private-key"
                    certificate-location: "path-to-certificate"
                identityprovider:
                  verification:
                    credentials:
                    - certificate-location: "path-to-other-verification-cert"
                  entity-id: "remote-idp-entity-id2"
                  sso-url: "https://remoteidp2.sso.url"
----



[[boot-features-security-actuator]]
=== Actuator Security
For security purposes, all actuators other than `/health` are disabled by default.
The configprop:management.endpoints.web.exposure.include[] property can be used to enable the actuators.

If Spring Security is on the classpath and no other `WebSecurityConfigurerAdapter` or `SecurityFilterChain` bean is present, all actuators other than `/health` are secured by Spring Boot auto-configuration.
If you define a custom `WebSecurityConfigurerAdapter` or `SecurityFilterChain` bean, Spring Boot auto-configuration will back off and you will be in full control of actuator access rules.

NOTE: Before setting the `management.endpoints.web.exposure.include`, ensure that the exposed actuators do not contain sensitive information and/or are secured by placing them behind a firewall or by something like Spring Security.



[[boot-features-security-csrf]]
==== Cross Site Request Forgery Protection
Since Spring Boot relies on Spring Security's defaults, CSRF protection is turned on by default.
This means that the actuator endpoints that require a `POST` (shutdown and loggers endpoints), `PUT` or `DELETE` will get a 403 forbidden error when the default security configuration is in use.

NOTE: We recommend disabling CSRF protection completely only if you are creating a service that is used by non-browser clients.

Additional information about CSRF protection can be found in the {spring-security-docs}#csrf[Spring Security Reference Guide].



[[boot-features-sql]]
== Working with SQL Databases
The {spring-framework}[Spring Framework] provides extensive support for working with SQL databases, from direct JDBC access using `JdbcTemplate` to complete "`object relational mapping`" technologies such as Hibernate.
{spring-data}[Spring Data] provides an additional level of functionality: creating `Repository` implementations directly from interfaces and using conventions to generate queries from your method names.



[[boot-features-configure-datasource]]
=== Configure a DataSource
Java's `javax.sql.DataSource` interface provides a standard method of working with database connections.
Traditionally, a 'DataSource' uses a `URL` along with some credentials to establish a database connection.

TIP: See <<howto.adoc#howto-configure-a-datasource,the "`How-to`" section>> for more advanced examples, typically to take full control over the configuration of the DataSource.



[[boot-features-embedded-database-support]]
==== Embedded Database Support
It is often convenient to develop applications by using an in-memory embedded database.
Obviously, in-memory databases do not provide persistent storage.
You need to populate your database when your application starts and be prepared to throw away data when your application ends.

TIP: The "`How-to`" section includes a <<howto.adoc#howto-database-initialization, section on how to initialize a database>>.

Spring Boot can auto-configure embedded https://www.h2database.com[H2], http://hsqldb.org/[HSQL], and https://db.apache.org/derby/[Derby] databases.
You need not provide any connection URLs.
You need only include a build dependency to the embedded database that you want to use.

[NOTE]
====
If you are using this feature in your tests, you may notice that the same database is reused by your whole test suite regardless of the number of application contexts that you use.
If you want to make sure that each context has a separate embedded database, you should set `spring.datasource.generate-unique-name` to `true`.
====

For example, the typical POM dependencies would be as follows:

[source,xml,indent=0]
----
	<dependency>
		<groupId>org.springframework.boot</groupId>
		<artifactId>spring-boot-starter-data-jpa</artifactId>
	</dependency>
	<dependency>
		<groupId>org.hsqldb</groupId>
		<artifactId>hsqldb</artifactId>
		<scope>runtime</scope>
	</dependency>
----

NOTE: You need a dependency on `spring-jdbc` for an embedded database to be auto-configured.
In this example, it is pulled in transitively through `spring-boot-starter-data-jpa`.

TIP: If, for whatever reason, you do configure the connection URL for an embedded database, take care to ensure that the database's automatic shutdown is disabled.
If you use H2, you should use `DB_CLOSE_ON_EXIT=FALSE` to do so.
If you use HSQLDB, you should ensure that `shutdown=true` is not used.
Disabling the database's automatic shutdown lets Spring Boot control when the database is closed, thereby ensuring that it happens once access to the database is no longer needed.



[[boot-features-connect-to-production-database]]
==== Connection to a Production Database
Production database connections can also be auto-configured by using a pooling `DataSource`.
Spring Boot uses the following algorithm for choosing a specific implementation:

. We prefer https://github.com/brettwooldridge/HikariCP[HikariCP] for its performance and concurrency.
  If HikariCP is available, we always choose it.
. Otherwise, if the Tomcat pooling `DataSource` is available, we use it.
. Otherwise, if https://commons.apache.org/proper/commons-dbcp/[Commons DBCP2] is available, we use it.
. If none of HikariCP, Tomcat, and DBCP2 are available and if Oracle UCP is available, we use it.

If you use the `spring-boot-starter-jdbc` or `spring-boot-starter-data-jpa` "`starters`", you automatically get a dependency to `HikariCP`.

NOTE: You can bypass that algorithm completely and specify the connection pool to use by setting the configprop:spring.datasource.type[] property.
This is especially important if you run your application in a Tomcat container, as `tomcat-jdbc` is provided by default.

TIP: Additional connection pools can always be configured manually.
If you define your own `DataSource` bean, auto-configuration does not occur.

DataSource configuration is controlled by external configuration properties in `+spring.datasource.*+`.
For example, you might declare the following section in `application.properties`:

[source,yaml,indent=0,configprops,configblocks]
----
	spring:
	  datasource:
	    url: "jdbc:mysql://localhost/test"
	    username: "dbuser"
	    password: "dbpass"
----

NOTE: You should at least specify the URL by setting the configprop:spring.datasource.url[] property.
Otherwise, Spring Boot tries to auto-configure an embedded database.

TIP: Spring Boot can deduce the JDBC driver class for most databases from the URL.
If you need to specify a specific class, you can use the configprop:spring.datasource.driver-class-name[] property.


NOTE: For a pooling `DataSource` to be created, we need to be able to verify that a valid `Driver` class is available, so we check for that before doing anything.
In other words, if you set `spring.datasource.driver-class-name=com.mysql.jdbc.Driver`, then that class has to be loadable.

See {spring-boot-autoconfigure-module-code}/jdbc/DataSourceProperties.java[`DataSourceProperties`] for more of the supported options.
These are the standard options that work regardless of the actual implementation.
It is also possible to fine-tune implementation-specific settings by using their respective prefix (`+spring.datasource.hikari.*+`, `+spring.datasource.tomcat.*+`, `+spring.datasource.dbcp2.*+`, and `+spring.datasource.oracleucp.*+`).
Refer to the documentation of the connection pool implementation you are using for more details.

For instance, if you use the {tomcat-docs}/jdbc-pool.html#Common_Attributes[Tomcat connection pool], you could customize many additional settings, as shown in the following example:

[source,yaml,indent=0,configprops,configblocks]
----
	spring:
	  datasource:
	    tomcat:
	      max-wait: 10000
	      max-active: 50
	      test-on-borrow: true
----

This will set the pool to wait 10000 ms before throwing an exception if no connection is available, limit the maximum number of connections to 50 and validate the connection before borrowing it from the pool.



[[boot-features-connecting-to-a-jndi-datasource]]
==== Connection to a JNDI DataSource
If you deploy your Spring Boot application to an Application Server, you might want to configure and manage your DataSource by using your Application Server's built-in features and access it by using JNDI.

The configprop:spring.datasource.jndi-name[] property can be used as an alternative to the configprop:spring.datasource.url[], configprop:spring.datasource.username[], and configprop:spring.datasource.password[] properties to access the `DataSource` from a specific JNDI location.
For example, the following section in `application.properties` shows how you can access a JBoss AS defined `DataSource`:

[source,yaml,indent=0,configprops,configblocks]
----
	spring:
	  datasource:
	    jndi-name: "java:jboss/datasources/customers"
----



[[boot-features-using-jdbc-template]]
=== Using JdbcTemplate
Spring's `JdbcTemplate` and `NamedParameterJdbcTemplate` classes are auto-configured, and you can `@Autowire` them directly into your own beans, as shown in the following example:

[source,java,pending-extract=true,indent=0]
----
	import org.springframework.beans.factory.annotation.Autowired;
	import org.springframework.jdbc.core.JdbcTemplate;
	import org.springframework.stereotype.Component;

	@Component
	public class MyBean {

		private final JdbcTemplate jdbcTemplate;

		@Autowired
		public MyBean(JdbcTemplate jdbcTemplate) {
			this.jdbcTemplate = jdbcTemplate;
		}

		// ...

	}
----

You can customize some properties of the template by using the `spring.jdbc.template.*` properties, as shown in the following example:

[source,yaml,indent=0,configprops,configblocks]
----
	spring:
	  jdbc:
	    template:
	      max-rows: 500
----

NOTE: The `NamedParameterJdbcTemplate` reuses the same `JdbcTemplate` instance behind the scenes.
If more than one `JdbcTemplate` is defined and no primary candidate exists, the `NamedParameterJdbcTemplate` is not auto-configured.



[[boot-features-jpa-and-spring-data]]
=== JPA and Spring Data JPA
The Java Persistence API is a standard technology that lets you "`map`" objects to relational databases.
The `spring-boot-starter-data-jpa` POM provides a quick way to get started.
It provides the following key dependencies:

* Hibernate: One of the most popular JPA implementations.
* Spring Data JPA: Helps you to implement JPA-based repositories.
* Spring ORM: Core ORM support from the Spring Framework.

TIP: We do not go into too many details of JPA or {spring-data}[Spring Data] here.
You can follow the https://spring.io/guides/gs/accessing-data-jpa/["`Accessing Data with JPA`"] guide from https://spring.io and read the {spring-data-jpa}[Spring Data JPA] and https://hibernate.org/orm/documentation/[Hibernate] reference documentation.



[[boot-features-entity-classes]]
==== Entity Classes
Traditionally, JPA "`Entity`" classes are specified in a `persistence.xml` file.
With Spring Boot, this file is not necessary and "`Entity Scanning`" is used instead.
By default, all packages below your main configuration class (the one annotated with `@EnableAutoConfiguration` or `@SpringBootApplication`) are searched.

Any classes annotated with `@Entity`, `@Embeddable`, or `@MappedSuperclass` are considered.
A typical entity class resembles the following example:

[source,java,pending-extract=true,indent=0]
----
	package com.example.myapp.domain;

	import java.io.Serializable;
	import javax.persistence.*;

	@Entity
	public class City implements Serializable {

		@Id
		@GeneratedValue
		private Long id;

		@Column(nullable = false)
		private String name;

		@Column(nullable = false)
		private String state;

		// ... additional members, often include @OneToMany mappings

		protected City() {
			// no-args constructor required by JPA spec
			// this one is protected since it shouldn't be used directly
		}

		public City(String name, String state) {
			this.name = name;
			this.state = state;
		}

		public String getName() {
			return this.name;
		}

		public String getState() {
			return this.state;
		}

		// ... etc

	}
----

TIP: You can customize entity scanning locations by using the `@EntityScan` annotation.
See the "`<<howto.adoc#howto-separate-entity-definitions-from-spring-configuration>>`" how-to.



[[boot-features-spring-data-jpa-repositories]]
==== Spring Data JPA Repositories
{spring-data-jpa}[Spring Data JPA] repositories are interfaces that you can define to access data.
JPA queries are created automatically from your method names.
For example, a `CityRepository` interface might declare a `findAllByState(String state)` method to find all the cities in a given state.

For more complex queries, you can annotate your method with Spring Data's {spring-data-jpa-api}/repository/Query.html[`Query`] annotation.

Spring Data repositories usually extend from the {spring-data-commons-api}/repository/Repository.html[`Repository`] or {spring-data-commons-api}/repository/CrudRepository.html[`CrudRepository`] interfaces.
If you use auto-configuration, repositories are searched from the package containing your main configuration class (the one annotated with `@EnableAutoConfiguration` or `@SpringBootApplication`) down.

The following example shows a typical Spring Data repository interface definition:

[source,java,pending-extract=true,indent=0]
----
	package com.example.myapp.domain;

	import org.springframework.data.domain.*;
	import org.springframework.data.repository.*;

	public interface CityRepository extends Repository<City, Long> {

		Page<City> findAll(Pageable pageable);

		City findByNameAndStateAllIgnoringCase(String name, String state);

	}
----

Spring Data JPA repositories support three different modes of bootstrapping: default, deferred, and lazy.
To enable deferred or lazy bootstrapping, set the configprop:spring.data.jpa.repositories.bootstrap-mode[] property to `deferred` or `lazy` respectively.
When using deferred or lazy bootstrapping, the auto-configured `EntityManagerFactoryBuilder` will use the context's `AsyncTaskExecutor`, if any, as the bootstrap executor.
If more than one exists, the one named `applicationTaskExecutor` will be used.

NOTE: When using deferred or lazy bootstraping, make sure to defer any access to the JPA infrastructure after the application context bootstrap phase.

TIP: We have barely scratched the surface of Spring Data JPA.
For complete details, see the {spring-data-jdbc-docs}[Spring Data JPA reference documentation].



[[boot-features-creating-and-dropping-jpa-databases]]
==== Creating and Dropping JPA Databases
By default, JPA databases are automatically created *only* if you use an embedded database (H2, HSQL, or Derby).
You can explicitly configure JPA settings by using `+spring.jpa.*+` properties.
For example, to create and drop tables you can add the following line to your `application.properties`:

[indent=0]
----
	spring.jpa.hibernate.ddl-auto=create-drop
----

NOTE: Hibernate's own internal property name for this (if you happen to remember it better) is `hibernate.hbm2ddl.auto`.
You can set it, along with other Hibernate native properties, by using `+spring.jpa.properties.*+` (the prefix is stripped before adding them to the entity manager).
The following line shows an example of setting JPA properties for Hibernate:

[indent=0]
----
	spring.jpa.properties.hibernate.globally_quoted_identifiers=true
----

The line in the preceding example passes a value of `true` for the `hibernate.globally_quoted_identifiers` property to the Hibernate entity manager.

By default, the DDL execution (or validation) is deferred until the `ApplicationContext` has started.
There is also a `spring.jpa.generate-ddl` flag, but it is not used if Hibernate auto-configuration is active, because the `ddl-auto` settings are more fine-grained.



[[boot-features-jpa-in-web-environment]]
==== Open EntityManager in View
If you are running a web application, Spring Boot by default registers {spring-framework-api}/orm/jpa/support/OpenEntityManagerInViewInterceptor.html[`OpenEntityManagerInViewInterceptor`] to apply the "`Open EntityManager in View`" pattern, to allow for lazy loading in web views.
If you do not want this behavior, you should set `spring.jpa.open-in-view` to `false` in your `application.properties`.



[[boot-features-data-jdbc]]
=== Spring Data JDBC
Spring Data includes repository support for JDBC and will automatically generate SQL for the methods on `CrudRepository`.
For more advanced queries, a `@Query` annotation is provided.

Spring Boot will auto-configure Spring Data's JDBC repositories when the necessary dependencies are on the classpath.
They can be added to your project with a single dependency on `spring-boot-starter-data-jdbc`.
If necessary, you can take control of Spring Data JDBC's configuration by adding the `@EnableJdbcRepositories` annotation or a `JdbcConfiguration` subclass to your application.

TIP: For complete details of Spring Data JDBC, please refer to the {spring-data-jdbc-docs}[reference documentation].



[[boot-features-sql-h2-console]]
=== Using H2's Web Console
The https://www.h2database.com[H2 database] provides a https://www.h2database.com/html/quickstart.html#h2_console[browser-based console] that Spring Boot can auto-configure for you.
The console is auto-configured when the following conditions are met:

* You are developing a servlet-based web application.
* `com.h2database:h2` is on the classpath.
* You are using <<using-spring-boot.adoc#using-boot-devtools,Spring Boot's developer tools>>.

TIP: If you are not using Spring Boot's developer tools but would still like to make use of H2's console, you can configure the configprop:spring.h2.console.enabled[] property with a value of `true`.

NOTE: The H2 console is only intended for use during development, so you should take care to ensure that `spring.h2.console.enabled` is not set to `true` in production.



[[boot-features-sql-h2-console-custom-path]]
==== Changing the H2 Console's Path
By default, the console is available at `/h2-console`.
You can customize the console's path by using the configprop:spring.h2.console.path[] property.



[[boot-features-jooq]]
=== Using jOOQ
jOOQ Object Oriented Querying (https://www.jooq.org/[jOOQ]) is a popular product from https://www.datageekery.com/[Data Geekery] which generates Java code from your database and lets you build type-safe SQL queries through its fluent API.
Both the commercial and open source editions can be used with Spring Boot.



==== Code Generation
In order to use jOOQ type-safe queries, you need to generate Java classes from your database schema.
You can follow the instructions in the {jooq-docs}/#jooq-in-7-steps-step3[jOOQ user manual].
If you use the `jooq-codegen-maven` plugin and you also use the `spring-boot-starter-parent` "`parent POM`", you can safely omit the plugin's `<version>` tag.
You can also use Spring Boot-defined version variables (such as `h2.version`) to declare the plugin's database dependency.
The following listing shows an example:

[source,xml,indent=0]
----
	<plugin>
		<groupId>org.jooq</groupId>
		<artifactId>jooq-codegen-maven</artifactId>
		<executions>
			...
		</executions>
		<dependencies>
			<dependency>
				<groupId>com.h2database</groupId>
				<artifactId>h2</artifactId>
				<version>${h2.version}</version>
			</dependency>
		</dependencies>
		<configuration>
			<jdbc>
				<driver>org.h2.Driver</driver>
				<url>jdbc:h2:~/yourdatabase</url>
			</jdbc>
			<generator>
				...
			</generator>
		</configuration>
	</plugin>
----



==== Using DSLContext
The fluent API offered by jOOQ is initiated through the `org.jooq.DSLContext` interface.
Spring Boot auto-configures a `DSLContext` as a Spring Bean and connects it to your application `DataSource`.
To use the `DSLContext`, you can `@Autowire` it, as shown in the following example:

[source,java,pending-extract=true,indent=0]
----
	@Component
	public class JooqExample implements CommandLineRunner {

		private final DSLContext create;

		@Autowired
		public JooqExample(DSLContext dslContext) {
			this.create = dslContext;
		}

	}
----

TIP: The jOOQ manual tends to use a variable named `create` to hold the `DSLContext`.

You can then use the `DSLContext` to construct your queries, as shown in the following example:

[source,java,pending-extract=true,indent=0]
----
	public List<GregorianCalendar> authorsBornAfter1980() {
		return this.create.selectFrom(AUTHOR)
			.where(AUTHOR.DATE_OF_BIRTH.greaterThan(new GregorianCalendar(1980, 0, 1)))
			.fetch(AUTHOR.DATE_OF_BIRTH);
	}
----



==== jOOQ SQL Dialect
Unless the configprop:spring.jooq.sql-dialect[] property has been configured, Spring Boot determines the SQL dialect to use for your datasource.
If Spring Boot could not detect the dialect, it uses `DEFAULT`.

NOTE: Spring Boot can only auto-configure dialects supported by the open source version of jOOQ.



==== Customizing jOOQ
More advanced customizations can be achieved by defining your own `DefaultConfigurationCustomizer` bean that will be invoked prior to creating the `org.jooq.Configuration` `@Bean`.
This takes precedence to anything that is applied by the auto-configuration.

You can also create your own `org.jooq.Configuration` `@Bean` if you want to take complete control of the jOOQ configuration.



[[boot-features-r2dbc]]
=== Using R2DBC
The Reactive Relational Database Connectivity (https://r2dbc.io[R2DBC]) project brings reactive programming APIs to relational databases.
R2DBC's `io.r2dbc.spi.Connection` provides a standard method of working with non-blocking database connections.
Connections are provided via a `ConnectionFactory`, similar to a `DataSource` with jdbc.

`ConnectionFactory` configuration is controlled by external configuration properties in `+spring.r2dbc.*+`.
For example, you might declare the following section in `application.properties`:

[source,yaml,indent=0,configprops,configblocks]
----
	spring:
	  r2dbc:
	    url: "r2dbc:postgresql://localhost/test"
	    username: "dbuser"
	    password: "dbpass"
----

TIP: You do not need to specify a driver class name, since Spring Boot obtains the driver from R2DBC's Connection Factory discovery.

NOTE: At least the url should be provided.
Information specified in the URL takes precedence over individual properties, i.e. `name`, `username`, `password` and pooling options.

TIP: The "`How-to`" section includes a <<howto.adoc#howto-initialize-a-database-using-r2dbc, section on how to initialize a database>>.

To customize the connections created by a `ConnectionFactory`, i.e., set specific parameters that you do not want (or cannot) configure in your central database configuration, you can use a `ConnectionFactoryOptionsBuilderCustomizer` `@Bean`.
The following example shows how to manually override the database port while the rest of the options is taken from the application configuration:

[source,java,pending-extract=true,indent=0]
----
	@Bean
	public ConnectionFactoryOptionsBuilderCustomizer connectionFactoryPortCustomizer() {
		return (builder) -> builder.option(PORT, 5432);
	}
----

The following examples show how to set some PostgreSQL connection options:

[source,java,pending-extract=true,indent=0]
----
	@Bean
	public ConnectionFactoryOptionsBuilderCustomizer postgresCustomizer() {
		Map<String, String> options = new HashMap<>();
		options.put("lock_timeout", "30s");
		options.put("statement_timeout", "60s");
		return (builder) -> builder.option(OPTIONS, options);
	}
----

When a `ConnectionFactory` bean is available, the regular JDBC `DataSource` auto-configuration backs off.
If you want to retain the JDBC `DataSource` auto-configuration, and are comfortable with the risk of using the blocking JDBC API in a reactive application, add `@Import(DataSourceAutoConfiguration.class)` on a `@Configuration` class in your application to re-enable it.



[[boot-features-r2dbc-embedded-database]]
==== Embedded Database Support
Similarly to <<boot-features-embedded-database-support,the JDBC support>>, Spring Boot can automatically configure an embedded database for reactive usage.
You need not provide any connection URLs.
You need only include a build dependency to the embedded database that you want to use, as shown in the following example:

[source,xml,indent=0]
----
	<dependency>
		<groupId>io.r2dbc</groupId>
		<artifactId>r2dbc-h2</artifactId>
		<scope>runtime</scope>
	</dependency>
----

[NOTE]
====
If you are using this feature in your tests, you may notice that the same database is reused by your whole test suite regardless of the number of application contexts that you use.
If you want to make sure that each context has a separate embedded database, you should set `spring.r2dbc.generate-unique-name` to `true`.
====



[[boot-features-r2dbc-using-database-client]]
==== Using DatabaseClient
A `DatabaseClient` bean is auto-configured, and you can `@Autowire` it directly into your own beans, as shown in the following example:

[source,java,pending-extract=true,indent=0]
----
	import org.springframework.beans.factory.annotation.Autowired;
	import org.springframework.data.r2dbc.function.DatabaseClient;
	import org.springframework.stereotype.Component;

	@Component
	public class MyBean {

		private final DatabaseClient databaseClient;

		@Autowired
		public MyBean(DatabaseClient databaseClient) {
			this.databaseClient = databaseClient;
		}

		// ...

	}
----



[[boot-features-spring-data-r2dbc-repositories]]
==== Spring Data R2DBC Repositories
https://spring.io/projects/spring-data-r2dbc[Spring Data R2DBC] repositories are interfaces that you can define to access data.
Queries are created automatically from your method names.
For example, a `CityRepository` interface might declare a `findAllByState(String state)` method to find all the cities in a given state.

For more complex queries, you can annotate your method with Spring Data's {spring-data-r2dbc-api}/repository/Query.html[`Query`] annotation.

Spring Data repositories usually extend from the {spring-data-commons-api}/repository/Repository.html[`Repository`] or {spring-data-commons-api}/repository/CrudRepository.html[`CrudRepository`] interfaces.
If you use auto-configuration, repositories are searched from the package containing your main configuration class (the one annotated with `@EnableAutoConfiguration` or `@SpringBootApplication`) down.

The following example shows a typical Spring Data repository interface definition:

[source,java,pending-extract=true,indent=0]
----
	package com.example.myapp.domain;

	import org.springframework.data.domain.*;
	import org.springframework.data.repository.*;
	import reactor.core.publisher.Mono;

	public interface CityRepository extends Repository<City, Long> {

		Mono<City> findByNameAndStateAllIgnoringCase(String name, String state);

	}
----

TIP: We have barely scratched the surface of Spring Data R2DBC. For complete details, see the {spring-data-r2dbc-docs}[Spring Data R2DBC reference documentation].



[[boot-features-nosql]]
== Working with NoSQL Technologies
Spring Data provides additional projects that help you access a variety of NoSQL technologies, including:

* {spring-data-mongodb}[MongoDB]
* {spring-data-neo4j}[Neo4J]
* {spring-data-elasticsearch}[Elasticsearch]
* {spring-data-redis}[Redis]
* {spring-data-gemfire}[GemFire] or {spring-data-geode}[Geode]
* {spring-data-cassandra}[Cassandra]
* {spring-data-couchbase}[Couchbase]
* {spring-data-ldap}[LDAP]

Spring Boot provides auto-configuration for Redis, MongoDB, Neo4j, Elasticsearch, Solr Cassandra, Couchbase, and LDAP.
You can make use of the other projects, but you must configure them yourself.
Refer to the appropriate reference documentation at {spring-data}.



[[boot-features-redis]]
=== Redis
https://redis.io/[Redis] is a cache, message broker, and richly-featured key-value store.
Spring Boot offers basic auto-configuration for the https://github.com/lettuce-io/lettuce-core/[Lettuce] and https://github.com/xetorthio/jedis/[Jedis] client libraries and the abstractions on top of them provided by https://github.com/spring-projects/spring-data-redis[Spring Data Redis].

There is a `spring-boot-starter-data-redis` "`Starter`" for collecting the dependencies in a convenient way.
By default, it uses https://github.com/lettuce-io/lettuce-core/[Lettuce].
That starter handles both traditional and reactive applications.

TIP: We also provide a `spring-boot-starter-data-redis-reactive` "`Starter`" for consistency with the other stores with reactive support.



[[boot-features-connecting-to-redis]]
==== Connecting to Redis
You can inject an auto-configured `RedisConnectionFactory`, `StringRedisTemplate`, or vanilla `RedisTemplate` instance as you would any other Spring Bean.
By default, the instance tries to connect to a Redis server at `localhost:6379`.
The following listing shows an example of such a bean:

[source,java,pending-extract=true,indent=0]
----
	@Component
	public class MyBean {

		private StringRedisTemplate template;

		@Autowired
		public MyBean(StringRedisTemplate template) {
			this.template = template;
		}

		// ...

	}
----

TIP: You can also register an arbitrary number of beans that implement `LettuceClientConfigurationBuilderCustomizer` for more advanced customizations.
If you use Jedis, `JedisClientConfigurationBuilderCustomizer` is also available.

If you add your own `@Bean` of any of the auto-configured types, it replaces the default (except in the case of `RedisTemplate`, when the exclusion is based on the bean name, `redisTemplate`, not its type).
By default, if `commons-pool2` is on the classpath, you get a pooled connection factory.



[[boot-features-mongodb]]
=== MongoDB
https://www.mongodb.com/[MongoDB] is an open-source NoSQL document database that uses a JSON-like schema instead of traditional table-based relational data.
Spring Boot offers several conveniences for working with MongoDB, including the `spring-boot-starter-data-mongodb` and `spring-boot-starter-data-mongodb-reactive` "`Starters`".



[[boot-features-connecting-to-mongodb]]
==== Connecting to a MongoDB Database
To access MongoDB databases, you can inject an auto-configured `org.springframework.data.mongodb.MongoDatabaseFactory`.
By default, the instance tries to connect to a MongoDB server at `mongodb://localhost/test`.
The following example shows how to connect to a MongoDB database:

[source,java,pending-extract=true,indent=0]
----
	import org.springframework.data.mongodb.MongoDatabaseFactory;
	import com.mongodb.client.MongoDatabase;

	@Component
	public class MyBean {

		private final MongoDatabaseFactory mongo;

		@Autowired
		public MyBean(MongoDatabaseFactory mongo) {
			this.mongo = mongo;
		}

		// ...

		public void example() {
			MongoDatabase db = mongo.getMongoDatabase();
			// ...
		}

	}
----

If you have defined your own `MongoClient`, it will be used to auto-configure a suitable `MongoDatabaseFactory`.

The auto-configured `MongoClient` is created using a `MongoClientSettings` bean.
If you have defined your own `MongoClientSettings`, it will be used without modification and the `spring.data.mongodb` properties will be ignored.
Otherwise a `MongoClientSettings` will be auto-configured and will have the `spring.data.mongodb` properties applied to it.
In either case, you can declare one or more `MongoClientSettingsBuilderCustomizer` beans to fine-tune the `MongoClientSettings` configuration.
Each will be called in order with the `MongoClientSettings.Builder` that is used to build the `MongoClientSettings`.

You can set the configprop:spring.data.mongodb.uri[] property to change the URL and configure additional settings such as the _replica set_, as shown in the following example:

[source,properties,indent=0,configprops]
----
	spring.data.mongodb.uri=mongodb://user:secret@mongo1.example.com:12345,mongo2.example.com:23456/test
----

Alternatively, you can specify connection details using discrete properties.
For example, you might declare the following settings in your `application.properties`:

[source,yaml,indent=0,configprops,configblocks]
----
	spring:
	  data:
	    mongodb:
	      host: "mongoserver.example.com"
	      port: 27017
	      database: "test"
	      username: "user"
	      password: "secret"
----

TIP: If `spring.data.mongodb.port` is not specified, the default of `27017` is used.
You could delete this line from the example shown earlier.

TIP: If you do not use Spring Data MongoDB, you can inject a `MongoClient` bean instead of using `MongoDatabaseFactory`.
If you want to take complete control of establishing the MongoDB connection, you can also declare your own `MongoDatabaseFactory` or `MongoClient` bean.

NOTE: If you are using the reactive driver, Netty is required for SSL.
The auto-configuration configures this factory automatically if Netty is available and the factory to use hasn't been customized already.



[[boot-features-mongo-template]]
==== MongoTemplate
{spring-data-mongodb}[Spring Data MongoDB] provides a {spring-data-mongodb-api}/core/MongoTemplate.html[`MongoTemplate`] class that is very similar in its design to Spring's `JdbcTemplate`.
As with `JdbcTemplate`, Spring Boot auto-configures a bean for you to inject the template, as follows:

[source,java,pending-extract=true,indent=0]
----
	import org.springframework.data.mongodb.core.MongoTemplate;
	import org.springframework.stereotype.Component;

	@Component
	public class MyBean {

		private final MongoTemplate mongoTemplate;

		public MyBean(MongoTemplate mongoTemplate) {
			this.mongoTemplate = mongoTemplate;
		}

		// ...

	}
----

See the {spring-data-mongodb-api}/core/MongoOperations.html[`MongoOperations` Javadoc] for complete details.



[[boot-features-spring-data-mongo-repositories]]
[[boot-features-spring-data-mongodb-repositories]]
==== Spring Data MongoDB Repositories
Spring Data includes repository support for MongoDB.
As with the JPA repositories discussed earlier, the basic principle is that queries are constructed automatically, based on method names.

In fact, both Spring Data JPA and Spring Data MongoDB share the same common infrastructure.
You could take the JPA example from earlier and, assuming that `City` is now a MongoDB data class rather than a JPA `@Entity`, it works in the same way, as shown in the following example:

[source,java,pending-extract=true,indent=0]
----
	package com.example.myapp.domain;

	import org.springframework.data.domain.*;
	import org.springframework.data.repository.*;

	public interface CityRepository extends Repository<City, Long> {

		Page<City> findAll(Pageable pageable);

		City findByNameAndStateAllIgnoringCase(String name, String state);

	}
----

TIP: You can customize document scanning locations by using the `@EntityScan` annotation.

TIP: For complete details of Spring Data MongoDB, including its rich object mapping technologies, refer to its {spring-data-mongodb}[reference documentation].



[[boot-features-mongo-embedded]]
==== Embedded Mongo
Spring Boot offers auto-configuration for https://github.com/flapdoodle-oss/de.flapdoodle.embed.mongo[Embedded Mongo].
To use it in your Spring Boot application, add a dependency on `de.flapdoodle.embed:de.flapdoodle.embed.mongo`.

The port that Mongo listens on can be configured by setting the configprop:spring.data.mongodb.port[] property.
To use a randomly allocated free port, use a value of 0.
The `MongoClient` created by `MongoAutoConfiguration` is automatically configured to use the randomly allocated port.

NOTE: If you do not configure a custom port, the embedded support uses a random port (rather than 27017) by default.

If you have SLF4J on the classpath, the output produced by Mongo is automatically routed to a logger named `org.springframework.boot.autoconfigure.mongo.embedded.EmbeddedMongo`.

You can declare your own `IMongodConfig` and `IRuntimeConfig` beans to take control of the Mongo instance's configuration and logging routing.
The download configuration can be customized by declaring a `DownloadConfigBuilderCustomizer` bean.



[[boot-features-neo4j]]
=== Neo4j
https://neo4j.com/[Neo4j] is an open-source NoSQL graph database that uses a rich data model of nodes connected by first class relationships, which is better suited for connected big data than traditional RDBMS approaches.
Spring Boot offers several conveniences for working with Neo4j, including the `spring-boot-starter-data-neo4j` "`Starter`".



[[boot-features-connecting-to-neo4j]]
==== Connecting to a Neo4j Database
To access a Neo4j server, you can inject an auto-configured `org.neo4j.driver.Driver`.
By default, the instance tries to connect to a Neo4j server at `localhost:7687` using the Bolt protocol.
The following example shows how to inject a Neo4j `Driver` that gives you access, amongst other things, to a `Session`:

[source,java,pending-extract=true,indent=0]
----
	@Component
	public class MyBean {

		private final Driver driver;

		@Autowired
		public MyBean(Driver driver) {
			this.driver = driver;
		}

		// ...

	}
----

You can configure various aspects of the driver using `spring.neo4j.*` properties.
The following example shows how to configure the uri and credentials to use:

[source,yaml,indent=0,configprops,configblocks]
----
	spring:
	  neo4j:
	    uri: "bolt://my-server:7687"
	    authentication:
	      username: "neo4j"
	      password: "secret"
----

The auto-configured `Driver` is created using `ConfigBuilder`.
To fine-tune its configuration, declare one or more `ConfigBuilderCustomizer` beans.
Each will be called in order with the `ConfigBuilder` that is used to build the `Driver`.



[[boot-features-spring-data-neo4j-repositories]]
==== Spring Data Neo4j Repositories
Spring Data includes repository support for Neo4j.
For complete details of Spring Data Neo4j, refer to the {spring-data-neo4j-docs}[reference documentation].

Spring Data Neo4j shares the common infrastructure with Spring Data JPA as many other Spring Data modules do.
You could take the JPA example from earlier and define `City` as Spring Data Neo4j `@Node` rather than JPA `@Entity` and the repository abstraction works in the same way, as shown in the following example:

[source,java,pending-extract=true,indent=0]
----
	package com.example.myapp.domain;

	import java.util.Optional;

	import org.springframework.data.neo4j.repository.*;

	public interface CityRepository extends Neo4jRepository<City, Long> {

		Optional<City> findOneByNameAndState(String name, String state);

	}
----

The `spring-boot-starter-data-neo4j` "`Starter`" enables the repository support as well as transaction management.
Spring Boot supports both classic and reactive Neo4j repositories, using the `Neo4jTemplate` or `ReactiveNeo4jTemplate` beans.
When Project Reactor is available on the classpath, the reactive style is also auto-configured.

You can customize the locations to look for repositories and entities by using `@EnableNeo4jRepositories` and `@EntityScan` respectively on a `@Configuration`-bean.

[NOTE]
====
In an application using the reactive style, a `ReactiveTransactionManager` is not auto-configured.
To enable transaction management, the following bean must be defined in your configuration:

[source,java,indent=0]
----
include::{include-springbootfeatures}/nosql/Neo4jReactiveTransactionManagerConfiguration.java[tag=*]
----
====



[[boot-features-solr]]
=== Solr
https://lucene.apache.org/solr/[Apache Solr] is a search engine.
Spring Boot offers basic auto-configuration for the Solr 5 client library.



[[boot-features-connecting-to-solr]]
==== Connecting to Solr
You can inject an auto-configured `SolrClient` instance as you would any other Spring bean.
By default, the instance tries to connect to a server at `http://localhost:8983/solr`.
The following example shows how to inject a Solr bean:

[source,java,pending-extract=true,indent=0]
----
	@Component
	public class MyBean {

		private SolrClient solr;

		@Autowired
		public MyBean(SolrClient solr) {
			this.solr = solr;
		}

		// ...

	}
----

If you add your own `@Bean` of type `SolrClient`, it replaces the default.



[[boot-features-elasticsearch]]
=== Elasticsearch
https://www.elastic.co/products/elasticsearch[Elasticsearch] is an open source, distributed, RESTful search and analytics engine.
Spring Boot offers basic auto-configuration for Elasticsearch.

Spring Boot supports several clients:

* The official Java "Low Level" and "High Level" REST clients
* The `ReactiveElasticsearchClient` provided by Spring Data Elasticsearch

Spring Boot provides a dedicated "`Starter`", `spring-boot-starter-data-elasticsearch`.



[[boot-features-connecting-to-elasticsearch-rest]]
==== Connecting to Elasticsearch using REST clients
Elasticsearch ships https://www.elastic.co/guide/en/elasticsearch/client/java-rest/current/index.html[two different REST clients] that you can use to query a cluster: the "Low Level" client and the "High Level" client.
Spring Boot provides support for the "High Level" client, which ships with `org.elasticsearch.client:elasticsearch-rest-high-level-client`.

If you have this dependency on the classpath, Spring Boot will auto-configure and register a `RestHighLevelClient` bean that by default targets `http://localhost:9200`.
You can further tune how `RestHighLevelClient` is configured, as shown in the following example:

[source,yaml,indent=0,configprops,configblocks]
----
	spring:
	  elasticsearch:
	    rest:
	      uris: "https://search.example.com:9200"
	      read-timeout: "10s"
	      username: "user"
	      password: "secret"
----

You can also register an arbitrary number of beans that implement `RestClientBuilderCustomizer` for more advanced customizations.
To take full control over the registration, define a `RestClientBuilder` bean.

TIP: If your application needs access to a "Low Level" `RestClient`, you can get it by calling `client.getLowLevelClient()` on the auto-configured `RestHighLevelClient`.

Additionally, if `elasticsearch-rest-client-sniffer` is on the classpath, a `Sniffer` is auto-configured to automatically discover nodes from a running Elasticsearch cluster and set them to the `RestHighLevelClient` bean.
You can further tune how `Sniffer` is configured, as shown in the following example:

[source,yaml,indent=0,configprops,configblocks]
----
	spring:
	  elasticsearch:
	    rest:
	      sniffer:
	        interval: 10m
	        delay-after-failure: 30s
----



[[boot-features-connecting-to-elasticsearch-reactive-rest]]
==== Connecting to Elasticsearch using Reactive REST clients
{spring-data-elasticsearch}[Spring Data Elasticsearch] ships `ReactiveElasticsearchClient` for querying Elasticsearch instances in a reactive fashion.
It is built on top of WebFlux's `WebClient`, so both `spring-boot-starter-elasticsearch` and `spring-boot-starter-webflux` dependencies are useful to enable this support.

By default, Spring Boot will auto-configure and register a `ReactiveElasticsearchClient`
bean that targets `http://localhost:9200`.
You can further tune how it is configured, as shown in the following example:

[source,yaml,indent=0,configprops,configblocks]
----
	spring:
	  data:
	    elasticsearch:
	      client:
	        reactive:
	          endpoints: "search.example.com:9200"
	          use-ssl: true
	          socket-timeout: "10s"
	          username: "user"
	          password: "secret"
----

If the configuration properties are not enough and you'd like to fully control the client
configuration, you can register a custom `ClientConfiguration` bean.



[[boot-features-connecting-to-elasticsearch-spring-data]]
==== Connecting to Elasticsearch by Using Spring Data
To connect to Elasticsearch, a `RestHighLevelClient` bean must be defined,
auto-configured by Spring Boot or manually provided by the application (see previous sections).
With this configuration in place, an
`ElasticsearchRestTemplate` can be injected like any other Spring bean,
as shown in the following example:

[source,java,pending-extract=true,indent=0]
----
	@Component
	public class MyBean {

		private final ElasticsearchRestTemplate template;

		public MyBean(ElasticsearchRestTemplate template) {
			this.template = template;
		}

		// ...

	}
----

In the presence of `spring-data-elasticsearch` and the required dependencies for using a `WebClient` (typically `spring-boot-starter-webflux`), Spring Boot can also auto-configure a <<boot-features-connecting-to-elasticsearch-reactive-rest,ReactiveElasticsearchClient>> and a `ReactiveElasticsearchTemplate` as beans.
They are the reactive equivalent of the other REST clients.



[[boot-features-spring-data-elasticsearch-repositories]]
==== Spring Data Elasticsearch Repositories
Spring Data includes repository support for Elasticsearch.
As with the JPA repositories discussed earlier, the basic principle is that queries are constructed for you automatically based on method names.

In fact, both Spring Data JPA and Spring Data Elasticsearch share the same common infrastructure.
You could take the JPA example from earlier and, assuming that `City` is now an Elasticsearch `@Document` class rather than a JPA `@Entity`, it works in the same way.

TIP: For complete details of Spring Data Elasticsearch, refer to the {spring-data-elasticsearch-docs}[reference documentation].

Spring Boot supports both classic and reactive Elasticsearch repositories, using the `ElasticsearchRestTemplate` or `ReactiveElasticsearchTemplate` beans.
Most likely those beans are auto-configured by Spring Boot given the required dependencies are present.

If you wish to use your own template for backing the Elasticsearch repositories, you can add your own `ElasticsearchRestTemplate` or `ElasticsearchOperations` `@Bean`, as long as it is named `"elasticsearchTemplate"`.
Same applies to `ReactiveElasticsearchTemplate` and `ReactiveElasticsearchOperations`, with the bean name `"reactiveElasticsearchTemplate"`.

You can choose to disable the repositories support with the following property:

[source,yaml,indent=0,configprops,configblocks]
----
    spring:
      data:
        elasticsearch:
          repositories:
            enabled: false
----


[[boot-features-cassandra]]
=== Cassandra
https://cassandra.apache.org/[Cassandra] is an open source, distributed database management system designed to handle large amounts of data across many commodity servers.
Spring Boot offers auto-configuration for Cassandra and the abstractions on top of it provided by https://github.com/spring-projects/spring-data-cassandra[Spring Data Cassandra].
There is a `spring-boot-starter-data-cassandra` "`Starter`" for collecting the dependencies in a convenient way.



[[boot-features-connecting-to-cassandra]]
==== Connecting to Cassandra
You can inject an auto-configured `CassandraTemplate` or a Cassandra `CqlSession` instance as you would with any other Spring Bean.
The `spring.data.cassandra.*` properties can be used to customize the connection.
Generally, you provide `keyspace-name` and `contact-points` as well the local datacenter name, as shown in the following example:

[source,yaml,indent=0,configprops,configblocks]
----
	spring:
	  data:
	    cassandra:
	      keyspace-name: "mykeyspace"
	      contact-points: "cassandrahost1:9042,cassandrahost2:9042"
	      local-datacenter: "datacenter1"
----

If the port is the same for all your contact points you can use a shortcut and only specify the host names, as shown in the following example:

[source,yaml,indent=0,configprops,configblocks]
----
	spring:
	  data:
	    cassandra:
	      keyspace-name: "mykeyspace"
	      contact-points: "cassandrahost1,cassandrahost2"
	      local-datacenter: "datacenter1"
----

TIP: Those two examples are identical as the port default to `9042`.
If you need to configure the port, use `spring.data.cassandra.port`.

[NOTE]
====
The Cassandra driver has its own configuration infrastructure that loads an `application.conf` at the root of the classpath.

Spring Boot does not look for such a file and rather provides a number of configuration properties via the `spring.data.cassandra.*` namespace.
For more advanced driver customizations, you can register an arbitrary number of beans that implement `DriverConfigLoaderBuilderCustomizer`.
The `CqlSession` can be customized with a bean of type `CqlSessionBuilderCustomizer`.
====

NOTE: If you're using `CqlSessionBuilder` to create multiple `CqlSession` beans, keep in mind the builder is mutable so make sure to inject a fresh copy for each session.

The following code listing shows how to inject a Cassandra bean:

[source,java,pending-extract=true,indent=0]
----
	@Component
	public class MyBean {

		private final CassandraTemplate template;

		public MyBean(CassandraTemplate template) {
			this.template = template;
		}

		// ...

	}
----

If you add your own `@Bean` of type `CassandraTemplate`, it replaces the default.



[[boot-features-spring-data-cassandra-repositories]]
==== Spring Data Cassandra Repositories
Spring Data includes basic repository support for Cassandra.
Currently, this is more limited than the JPA repositories discussed earlier and needs to annotate finder methods with `@Query`.

TIP: For complete details of Spring Data Cassandra, refer to the https://docs.spring.io/spring-data/cassandra/docs/[reference documentation].



[[boot-features-couchbase]]
=== Couchbase
https://www.couchbase.com/[Couchbase] is an open-source, distributed, multi-model NoSQL document-oriented database that is optimized for interactive applications.
Spring Boot offers auto-configuration for Couchbase and the abstractions on top of it provided by https://github.com/spring-projects/spring-data-couchbase[Spring Data Couchbase].
There are `spring-boot-starter-data-couchbase` and `spring-boot-starter-data-couchbase-reactive` "`Starters`" for collecting the dependencies in a convenient way.



[[boot-features-connecting-to-couchbase]]
==== Connecting to Couchbase
You can get a `Cluster` by adding the Couchbase SDK and some configuration.
The `spring.couchbase.*` properties can be used to customize the connection.
Generally, you provide the https://github.com/couchbaselabs/sdk-rfcs/blob/master/rfc/0011-connection-string.md[connection string], username, and password, as shown in the following example:

[source,yaml,indent=0,configprops,configblocks]
----
	spring:
	  couchbase:
	    connection-string: "couchbase://192.168.1.123"
	    username: "user"
	    password: "secret"
----

It is also possible to customize some of the `ClusterEnvironment` settings.
For instance, the following configuration changes the timeout to use to open a new `Bucket` and enables SSL support:

[source,yaml,indent=0,configprops,configblocks]
----
	spring:
	  couchbase:
	    env:
	      timeouts:
	        connect: "3s"
	      ssl:
	        key-store: "/location/of/keystore.jks"
	        key-store-password: "secret"
----

TIP: Check the `spring.couchbase.env.*` properties for more details.
To take more control, one or more `ClusterEnvironmentBuilderCustomizer` beans can be used.



[[boot-features-spring-data-couchbase-repositories]]
==== Spring Data Couchbase Repositories
Spring Data includes repository support for Couchbase.
For complete details of Spring Data Couchbase, refer to the {spring-data-couchbase-docs}[reference documentation].

You can inject an auto-configured `CouchbaseTemplate` instance as you would with any other Spring Bean, provided a `CouchbaseClientFactory` bean is available.
This happens when a `Cluster` is available, as described above, and a bucket name has been specified:

[source,yaml,indent=0,configprops,configblocks]
----
	spring:
	  data:
	    couchbase:
	      bucket-name: "my-bucket"
----

The following examples shows how to inject a `CouchbaseTemplate` bean:

[source,java,pending-extract=true,indent=0]
----
	@Component
	public class MyBean {

		private final CouchbaseTemplate template;

		@Autowired
		public MyBean(CouchbaseTemplate template) {
			this.template = template;
		}

		// ...

	}
----

There are a few beans that you can define in your own configuration to override those provided by the auto-configuration:

* A `CouchbaseMappingContext` `@Bean` with a name of `couchbaseMappingContext`.
* A `CustomConversions` `@Bean` with a name of `couchbaseCustomConversions`.
* A `CouchbaseTemplate` `@Bean` with a name of `couchbaseTemplate`.

To avoid hard-coding those names in your own config, you can reuse `BeanNames` provided by Spring Data Couchbase.
For instance, you can customize the converters to use, as follows:

[source,java,pending-extract=true,indent=0]
----
	@Configuration(proxyBeanMethods = false)
	public class SomeConfiguration {

		@Bean(BeanNames.COUCHBASE_CUSTOM_CONVERSIONS)
		public CustomConversions myCustomConversions() {
			return new CustomConversions(...);
		}

		// ...

	}
----



[[boot-features-ldap]]
=== LDAP
https://en.wikipedia.org/wiki/Lightweight_Directory_Access_Protocol[LDAP] (Lightweight Directory Access Protocol) is an open, vendor-neutral, industry standard application protocol for accessing and maintaining distributed directory information services over an IP network.
Spring Boot offers auto-configuration for any compliant LDAP server as well as support for the embedded in-memory LDAP server from https://ldap.com/unboundid-ldap-sdk-for-java/[UnboundID].

LDAP abstractions are provided by https://github.com/spring-projects/spring-data-ldap[Spring Data LDAP].
There is a `spring-boot-starter-data-ldap` "`Starter`" for collecting the dependencies in a convenient way.



[[boot-features-ldap-connecting]]
==== Connecting to an LDAP Server
To connect to an LDAP server, make sure you declare a dependency on the `spring-boot-starter-data-ldap` "`Starter`" or `spring-ldap-core` and then declare the URLs of your server in your application.properties, as shown in the following example:

[source,yaml,indent=0,configprops,configblocks]
----
	spring:
	  ldap:
	    urls: "ldap://myserver:1235"
	    username: "admin"
	    password: "secret"
----

If you need to customize connection settings, you can use the `spring.ldap.base` and `spring.ldap.base-environment` properties.

An `LdapContextSource` is auto-configured based on these settings.
If a `DirContextAuthenticationStrategy` bean is available, it is associated to the auto-configured `LdapContextSource`.
If you need to customize it, for instance to use a `PooledContextSource`, you can still inject the auto-configured `LdapContextSource`.
Make sure to flag your customized `ContextSource` as `@Primary` so that the auto-configured `LdapTemplate` uses it.



[[boot-features-ldap-spring-data-repositories]]
==== Spring Data LDAP Repositories
Spring Data includes repository support for LDAP.
For complete details of Spring Data LDAP, refer to the https://docs.spring.io/spring-data/ldap/docs/1.0.x/reference/html/[reference documentation].

You can also inject an auto-configured `LdapTemplate` instance as you would with any other Spring Bean, as shown in the following example:


[source,java,pending-extract=true,indent=0]
----
	@Component
	public class MyBean {

		private final LdapTemplate template;

		@Autowired
		public MyBean(LdapTemplate template) {
			this.template = template;
		}

		// ...

	}
----



[[boot-features-ldap-embedded]]
==== Embedded In-memory LDAP Server
For testing purposes, Spring Boot supports auto-configuration of an in-memory LDAP server from https://ldap.com/unboundid-ldap-sdk-for-java/[UnboundID].
To configure the server, add a dependency to `com.unboundid:unboundid-ldapsdk` and declare a configprop:spring.ldap.embedded.base-dn[] property, as follows:

[source,yaml,indent=0,configprops,configblocks]
----
	spring:
	  ldap:
	    embedded:
	      base-dn: "dc=spring,dc=io"
----

[NOTE]
====
It is possible to define multiple base-dn values, however, since distinguished names usually contain commas, they must be defined using the correct notation.

In yaml files, you can use the yaml list notation. In properties files, you must include the index as part of the property name:

[source,yaml,indent=0,configprops,configblocks]
----
	spring.ldap.embedded.base-dn:
	  - dc=spring,dc=io
	  - dc=pivotal,dc=io
----
====

By default, the server starts on a random port and triggers the regular LDAP support.
There is no need to specify a configprop:spring.ldap.urls[] property.

If there is a `schema.ldif` file on your classpath, it is used to initialize the server.
If you want to load the initialization script from a different resource, you can also use the configprop:spring.ldap.embedded.ldif[] property.

By default, a standard schema is used to validate `LDIF` files.
You can turn off validation altogether by setting the configprop:spring.ldap.embedded.validation.enabled[] property.
If you have custom attributes, you can use configprop:spring.ldap.embedded.validation.schema[] to define your custom attribute types or object classes.



[[boot-features-influxdb]]
=== InfluxDB
https://www.influxdata.com/[InfluxDB] is an open-source time series database optimized for fast, high-availability storage and retrieval of time series data in fields such as operations monitoring, application metrics, Internet-of-Things sensor data, and real-time analytics.



[[boot-features-connecting-to-influxdb]]
==== Connecting to InfluxDB
Spring Boot auto-configures an `InfluxDB` instance, provided the `influxdb-java` client is on the classpath and the URL of the database is set, as shown in the following example:

[source,yaml,indent=0,configprops,configblocks]
----
	spring:
	  influx:
	    url: "https://172.0.0.1:8086"
----

If the connection to InfluxDB requires a user and password, you can set the `spring.influx.user` and `spring.influx.password` properties accordingly.

InfluxDB relies on OkHttp.
If you need to tune the http client `InfluxDB` uses behind the scenes, you can register an `InfluxDbOkHttpClientBuilderProvider` bean.



[[boot-features-caching]]
== Caching
The Spring Framework provides support for transparently adding caching to an application.
At its core, the abstraction applies caching to methods, thus reducing the number of executions based on the information available in the cache.
The caching logic is applied transparently, without any interference to the invoker.
Spring Boot auto-configures the cache infrastructure as long as caching support is enabled via the `@EnableCaching` annotation.

NOTE: Check the {spring-framework-docs}/integration.html#cache[relevant section] of the Spring Framework reference for more details.

In a nutshell, to add caching to an operation of your service add the relevant annotation to its method, as shown in the following example:

[source,java,pending-extract=true,indent=0]
----
	import org.springframework.cache.annotation.Cacheable;
	import org.springframework.stereotype.Component;

	@Component
	public class MathService {

		@Cacheable("piDecimals")
		public int computePiDecimal(int i) {
			// ...
		}

	}
----

This example demonstrates the use of caching on a potentially costly operation.
Before invoking `computePiDecimal`, the abstraction looks for an entry in the `piDecimals` cache that matches the `i` argument.
If an entry is found, the content in the cache is immediately returned to the caller, and the method is not invoked.
Otherwise, the method is invoked, and the cache is updated before returning the value.

CAUTION: You can also use the standard JSR-107 (JCache) annotations (such as `@CacheResult`) transparently.
However, we strongly advise you to not mix and match the Spring Cache and JCache annotations.

If you do not add any specific cache library, Spring Boot auto-configures a <<boot-features-caching-provider-simple,simple provider>> that uses concurrent maps in memory.
When a cache is required (such as `piDecimals` in the preceding example), this provider creates it for you.
The simple provider is not really recommended for production usage, but it is great for getting started and making sure that you understand the features.
When you have made up your mind about the cache provider to use, please make sure to read its documentation to figure out how to configure the caches that your application uses.
Nearly all providers require you to explicitly configure every cache that you use in the application.
Some offer a way to customize the default caches defined by the configprop:spring.cache.cache-names[] property.

TIP: It is also possible to transparently {spring-framework-docs}/integration.html#cache-annotations-put[update] or {spring-framework-docs}/integration.html#cache-annotations-evict[evict] data from the cache.



[[boot-features-caching-provider]]
=== Supported Cache Providers
The cache abstraction does not provide an actual store and relies on abstraction materialized by the `org.springframework.cache.Cache` and `org.springframework.cache.CacheManager` interfaces.

If you have not defined a bean of type `CacheManager` or a `CacheResolver` named `cacheResolver` (see {spring-framework-api}/cache/annotation/CachingConfigurer.html[`CachingConfigurer`]), Spring Boot tries to detect the following providers (in the indicated order):

. <<boot-features-caching-provider-generic,Generic>>
. <<boot-features-caching-provider-jcache,JCache (JSR-107)>> (EhCache 3, Hazelcast, Infinispan, and others)
. <<boot-features-caching-provider-ehcache2,EhCache 2.x>>
. <<boot-features-caching-provider-hazelcast,Hazelcast>>
. <<boot-features-caching-provider-infinispan,Infinispan>>
. <<boot-features-caching-provider-couchbase,Couchbase>>
. <<boot-features-caching-provider-redis,Redis>>
. <<boot-features-caching-provider-caffeine,Caffeine>>
. <<boot-features-caching-provider-simple,Simple>>

TIP: It is also possible to _force_ a particular cache provider by setting the configprop:spring.cache.type[] property.
Use this property if you need to <<boot-features-caching-provider-none,disable caching altogether>> in certain environment (such as tests).

TIP: Use the `spring-boot-starter-cache` "`Starter`" to quickly add basic caching dependencies.
The starter brings in `spring-context-support`.
If you add dependencies manually, you must include `spring-context-support` in order to use the JCache, EhCache 2.x, or Caffeine support.

If the `CacheManager` is auto-configured by Spring Boot, you can further tune its configuration before it is fully initialized by exposing a bean that implements the `CacheManagerCustomizer` interface.
The following example sets a flag to say that `null` values should be passed down to the underlying map:

[source,java,pending-extract=true,indent=0]
----
	@Bean
	public CacheManagerCustomizer<ConcurrentMapCacheManager> cacheManagerCustomizer() {
		return new CacheManagerCustomizer<ConcurrentMapCacheManager>() {

			@Override
			public void customize(ConcurrentMapCacheManager cacheManager) {
				cacheManager.setAllowNullValues(false);
			}

		};
	}
----

NOTE: In the preceding example, an auto-configured `ConcurrentMapCacheManager` is expected.
If that is not the case (either you provided your own config or a different cache provider was auto-configured), the customizer is not invoked at all.
You can have as many customizers as you want, and you can also order them by using `@Order` or `Ordered`.



[[boot-features-caching-provider-generic]]
==== Generic
Generic caching is used if the context defines _at least_ one `org.springframework.cache.Cache` bean.
A `CacheManager` wrapping all beans of that type is created.



[[boot-features-caching-provider-jcache]]
==== JCache (JSR-107)
https://jcp.org/en/jsr/detail?id=107[JCache] is bootstrapped through the presence of a `javax.cache.spi.CachingProvider` on the classpath (that is, a JSR-107 compliant caching library exists on the classpath), and the `JCacheCacheManager` is provided by the `spring-boot-starter-cache` "`Starter`".
Various compliant libraries are available, and Spring Boot provides dependency management for Ehcache 3, Hazelcast, and Infinispan.
Any other compliant library can be added as well.

It might happen that more than one provider is present, in which case the provider must be explicitly specified.
Even if the JSR-107 standard does not enforce a standardized way to define the location of the configuration file, Spring Boot does its best to accommodate setting a cache with implementation details, as shown in the following example:

[source,yaml,indent=0,configprops,configblocks]
----
    # Only necessary if more than one provider is present
	spring:
	  cache:
	    jcache:
	      provider: "com.acme.MyCachingProvider"
	      config: "classpath:acme.xml"
----

NOTE: When a cache library offers both a native implementation and JSR-107 support, Spring Boot prefers the JSR-107 support, so that the same features are available if you switch to a different JSR-107 implementation.

TIP: Spring Boot has <<boot-features-hazelcast,general support for Hazelcast>>.
If a single `HazelcastInstance` is available, it is automatically reused for the `CacheManager` as well, unless the configprop:spring.cache.jcache.config[] property is specified.

There are two ways to customize the underlying `javax.cache.cacheManager`:

* Caches can be created on startup by setting the configprop:spring.cache.cache-names[] property.
  If a custom `javax.cache.configuration.Configuration` bean is defined, it is used to customize them.
* `org.springframework.boot.autoconfigure.cache.JCacheManagerCustomizer` beans are invoked with the reference of the `CacheManager` for full customization.

TIP: If a standard `javax.cache.CacheManager` bean is defined, it is wrapped automatically in an `org.springframework.cache.CacheManager` implementation that the abstraction expects.
No further customization is applied to it.



[[boot-features-caching-provider-ehcache2]]
==== EhCache 2.x
https://www.ehcache.org/[EhCache] 2.x is used if a file named `ehcache.xml` can be found at the root of the classpath.
If EhCache 2.x is found, the `EhCacheCacheManager` provided by the `spring-boot-starter-cache` "`Starter`" is used to bootstrap the cache manager.
An alternate configuration file can be provided as well, as shown in the following example:

[source,yaml,indent=0,configprops,configblocks]
----
	spring:
	  cache:
	    ehcache:
	      config: "classpath:config/another-config.xml"
----



[[boot-features-caching-provider-hazelcast]]
==== Hazelcast
Spring Boot has <<boot-features-hazelcast,general support for Hazelcast>>.
If a `HazelcastInstance` has been auto-configured, it is automatically wrapped in a `CacheManager`.



[[boot-features-caching-provider-infinispan]]
==== Infinispan
https://infinispan.org/[Infinispan] has no default configuration file location, so it must be specified explicitly.
Otherwise, the default bootstrap is used.

[source,yaml,indent=0,configprops,configblocks]
----
	spring:
	  cache:
	    infinispan:
	      config: "infinispan.xml"
----

Caches can be created on startup by setting the configprop:spring.cache.cache-names[] property.
If a custom `ConfigurationBuilder` bean is defined, it is used to customize the caches.

NOTE: The support of Infinispan in Spring Boot is restricted to the embedded mode and is quite basic.
If you want more options, you should use the official Infinispan Spring Boot starter instead.
See https://github.com/infinispan/infinispan-spring-boot[Infinispan's documentation] for more details.



[[boot-features-caching-provider-couchbase]]
==== Couchbase
If Spring Data Couchbase is available and Couchbase is <<boot-features-couchbase,configured>>, a `CouchbaseCacheManager` is auto-configured.
It is possible to create additional caches on startup by setting the configprop:spring.cache.cache-names[] property and cache defaults can be configured by using `spring.cache.couchbase.*` properties.
For instance, the following configuration creates `cache1` and `cache2` caches with an entry _expiration_ of 10 minutes:

[source,yaml,indent=0,configprops,configblocks]
----
	spring:
	  cache:
	    cache-names: "cache1,cache2"
        couchbase:
          expiration: "10m"
----

If you need more control over the configuration, consider registering a `CouchbaseCacheManagerBuilderCustomizer` bean.
The following example shows a customizer that configures a specific entry expiration for `cache1` and `cache2`:

[source,java,indent=0]
----
include::{include-springbootfeatures}/nosql/CouchbaseCacheManagerConfiguration.java[tag=*]
----



[[boot-features-caching-provider-redis]]
==== Redis
If https://redis.io/[Redis] is available and configured, a `RedisCacheManager` is auto-configured.
It is possible to create additional caches on startup by setting the configprop:spring.cache.cache-names[] property and cache defaults can be configured by using `spring.cache.redis.*` properties.
For instance, the following configuration creates `cache1` and `cache2` caches with a _time to live_ of 10 minutes:

[source,yaml,indent=0,configprops,configblocks]
----
	spring:
	  cache:
	    cache-names: "cache1,cache2"
	    redis:
	      time-to-live: "10m"
----

NOTE: By default, a key prefix is added so that, if two separate caches use the same key, Redis does not have overlapping keys and cannot return invalid values.
We strongly recommend keeping this setting enabled if you create your own `RedisCacheManager`.

TIP: You can take full control of the default configuration by adding a `RedisCacheConfiguration` `@Bean` of your own.
This can be useful if you're looking for customizing the default serialization strategy.

If you need more control over the configuration, consider registering a `RedisCacheManagerBuilderCustomizer` bean.
The following example shows a customizer that configures a specific time to live for `cache1` and `cache2`:

[source,java,indent=0]
----
include::{include-springbootfeatures}/nosql/RedisCacheManagerConfiguration.java[tag=*]
----




[[boot-features-caching-provider-caffeine]]
==== Caffeine
https://github.com/ben-manes/caffeine[Caffeine] is a Java 8 rewrite of Guava's cache that supersedes support for Guava.
If Caffeine is present, a `CaffeineCacheManager` (provided by the `spring-boot-starter-cache` "`Starter`") is auto-configured.
Caches can be created on startup by setting the configprop:spring.cache.cache-names[] property and can be customized by one of the following (in the indicated order):

. A cache spec defined by `spring.cache.caffeine.spec`
. A `com.github.benmanes.caffeine.cache.CaffeineSpec` bean is defined
. A `com.github.benmanes.caffeine.cache.Caffeine` bean is defined

For instance, the following configuration creates `cache1` and `cache2` caches with a maximum size of 500 and a _time to live_ of 10 minutes

[source,yaml,indent=0,configprops,configblocks]
----
	spring:
	  cache:
	    cache-names: "cache1,cache2"
	    caffeine:
	      spec: "maximumSize=500,expireAfterAccess=600s"
----

If a `com.github.benmanes.caffeine.cache.CacheLoader` bean is defined, it is automatically associated to the `CaffeineCacheManager`.
Since the `CacheLoader` is going to be associated with _all_ caches managed by the cache manager, it must be defined as `CacheLoader<Object, Object>`.
The auto-configuration ignores any other generic type.



[[boot-features-caching-provider-simple]]
==== Simple
If none of the other providers can be found, a simple implementation using a `ConcurrentHashMap` as the cache store is configured.
This is the default if no caching library is present in your application.
By default, caches are created as needed, but you can restrict the list of available caches by setting the `cache-names` property.
For instance, if you want only `cache1` and `cache2` caches, set the `cache-names` property as follows:

[source,yaml,indent=0,configprops,configblocks]
----
	spring:
	  cache:
	    cache-names: "cache1,cache2"
----

If you do so and your application uses a cache not listed, then it fails at runtime when the cache is needed, but not on startup.
This is similar to the way the "real" cache providers behave if you use an undeclared cache.



[[boot-features-caching-provider-none]]
==== None
When `@EnableCaching` is present in your configuration, a suitable cache configuration is expected as well.
If you need to disable caching altogether in certain environments, force the cache type to `none` to use a no-op implementation, as shown in the following example:

[source,yaml,indent=0,configprops,configblocks]
----
	spring:
	  cache:
	    type: "none"
----



[[boot-features-messaging]]
== Messaging
The Spring Framework provides extensive support for integrating with messaging systems, from simplified use of the JMS API using `JmsTemplate` to a complete infrastructure to receive messages asynchronously.
Spring AMQP provides a similar feature set for the Advanced Message Queuing Protocol.
Spring Boot also provides auto-configuration options for `RabbitTemplate` and RabbitMQ.
Spring WebSocket natively includes support for STOMP messaging, and Spring Boot has support for that through starters and a small amount of auto-configuration.
Spring Boot also has support for Apache Kafka.



[[boot-features-jms]]
=== JMS
The `javax.jms.ConnectionFactory` interface provides a standard method of creating a `javax.jms.Connection` for interacting with a JMS broker.
Although Spring needs a `ConnectionFactory` to work with JMS, you generally need not use it directly yourself and can instead rely on higher level messaging abstractions.
(See the {spring-framework-docs}/integration.html#jms[relevant section] of the Spring Framework reference documentation for details.)
Spring Boot also auto-configures the necessary infrastructure to send and receive messages.



[[boot-features-activemq]]
==== ActiveMQ Support
When https://activemq.apache.org/[ActiveMQ] is available on the classpath, Spring Boot can also configure a `ConnectionFactory`.
If the broker is present, an embedded broker is automatically started and configured (provided no broker URL is specified through configuration).

NOTE: If you use `spring-boot-starter-activemq`, the necessary dependencies to connect or embed an ActiveMQ instance are provided, as is the Spring infrastructure to integrate with JMS.

ActiveMQ configuration is controlled by external configuration properties in `+spring.activemq.*+`.
For example, you might declare the following section in `application.properties`:

[source,yaml,indent=0,configprops,configblocks]
----
	spring:
	  activemq:
	    broker-url: "tcp://192.168.1.210:9876"
	    user: "admin"
	    password: "secret"
----

By default, a `CachingConnectionFactory` wraps the native `ConnectionFactory` with sensible settings that you can control by external configuration properties in `+spring.jms.*+`:

[source,yaml,indent=0,configprops,configblocks]
----
	spring:
	  jms:
	    cache:
	      session-cache-size: 5
----

If you'd rather use native pooling, you can do so by adding a dependency to `org.messaginghub:pooled-jms` and configuring the `JmsPoolConnectionFactory` accordingly, as shown in the following example:

[source,yaml,indent=0,configprops,configblocks]
----
	spring:
	  activemq:
	    pool:
	      enabled: true
	      max-connections: 50
----

TIP: See {spring-boot-autoconfigure-module-code}/jms/activemq/ActiveMQProperties.java[`ActiveMQProperties`] for more of the supported options.
You can also register an arbitrary number of beans that implement `ActiveMQConnectionFactoryCustomizer` for more advanced customizations.

By default, ActiveMQ creates a destination if it does not yet exist so that destinations are resolved against their provided names.



[[boot-features-artemis]]
==== ActiveMQ Artemis Support
Spring Boot can auto-configure a `ConnectionFactory` when it detects that https://activemq.apache.org/components/artemis/[ActiveMQ Artemis] is available on the classpath.
If the broker is present, an embedded broker is automatically started and configured (unless the mode property has been explicitly set).
The supported modes are `embedded` (to make explicit that an embedded broker is required and that an error should occur if the broker is not available on the classpath) and `native` (to connect to a broker using the `netty` transport protocol).
When the latter is configured, Spring Boot configures a `ConnectionFactory` that connects to a broker running on the local machine with the default settings.

NOTE: If you use `spring-boot-starter-artemis`, the necessary dependencies to connect to an existing ActiveMQ Artemis instance are provided, as well as the Spring infrastructure to integrate with JMS.
Adding `org.apache.activemq:artemis-jms-server` to your application lets you use embedded mode.

ActiveMQ Artemis configuration is controlled by external configuration properties in `+spring.artemis.*+`.
For example, you might declare the following section in `application.properties`:

[source,yaml,indent=0,configprops,configblocks]
----
	spring:
	  artemis:
	    mode: native
	    broker-url: "tcp://192.168.1.210:9876"
	    user: "admin"
	    password: "secret"
----

When embedding the broker, you can choose if you want to enable persistence and list the destinations that should be made available.
These can be specified as a comma-separated list to create them with the default options, or you can define bean(s) of type `org.apache.activemq.artemis.jms.server.config.JMSQueueConfiguration` or `org.apache.activemq.artemis.jms.server.config.TopicConfiguration`, for advanced queue and topic configurations, respectively.

By default, a `CachingConnectionFactory` wraps the native `ConnectionFactory` with sensible settings that you can control by external configuration properties in `+spring.jms.*+`:

[source,yaml,indent=0,configprops,configblocks]
----
	spring:
	  jms:
	    cache:
	      session-cache-size: 5
----

If you'd rather use native pooling, you can do so by adding a dependency to `org.messaginghub:pooled-jms` and configuring the `JmsPoolConnectionFactory` accordingly, as shown in the following example:

[source,yaml,indent=0,configprops,configblocks]
----
	spring:
	  artemis:
	    pool:
	      enabled: true
	      max-connections: 50
----

See {spring-boot-autoconfigure-module-code}/jms/artemis/ArtemisProperties.java[`ArtemisProperties`] for more supported options.

No JNDI lookup is involved, and destinations are resolved against their names, using either the `name` attribute in the Artemis configuration or the names provided through configuration.



[[boot-features-jms-jndi]]
==== Using a JNDI ConnectionFactory
If you are running your application in an application server, Spring Boot tries to locate a JMS `ConnectionFactory` by using JNDI.
By default, the `java:/JmsXA` and `java:/XAConnectionFactory` location are checked.
You can use the configprop:spring.jms.jndi-name[] property if you need to specify an alternative location, as shown in the following example:

[source,yaml,indent=0,configprops,configblocks]
----
	spring:
	  jms:
	    jndi-name: "java:/MyConnectionFactory"
----



[[boot-features-using-jms-sending]]
==== Sending a Message
Spring's `JmsTemplate` is auto-configured, and you can autowire it directly into your own beans, as shown in the following example:

[source,java,pending-extract=true,indent=0]
----
	import org.springframework.beans.factory.annotation.Autowired;
	import org.springframework.jms.core.JmsTemplate;
	import org.springframework.stereotype.Component;

	@Component
	public class MyBean {

		private final JmsTemplate jmsTemplate;

		@Autowired
		public MyBean(JmsTemplate jmsTemplate) {
			this.jmsTemplate = jmsTemplate;
		}

		// ...

	}
----

NOTE: {spring-framework-api}/jms/core/JmsMessagingTemplate.html[`JmsMessagingTemplate`] can be injected in a similar manner.
If a `DestinationResolver` or a `MessageConverter` bean is defined, it is associated automatically to the auto-configured `JmsTemplate`.



[[boot-features-using-jms-receiving]]
==== Receiving a Message
When the JMS infrastructure is present, any bean can be annotated with `@JmsListener` to create a listener endpoint.
If no `JmsListenerContainerFactory` has been defined, a default one is configured automatically.
If a `DestinationResolver` or a `MessageConverter` beans is defined, it is associated automatically to the default factory.

By default, the default factory is transactional.
If you run in an infrastructure where a `JtaTransactionManager` is present, it is associated to the listener container by default.
If not, the `sessionTransacted` flag is enabled.
In that latter scenario, you can associate your local data store transaction to the processing of an incoming message by adding `@Transactional` on your listener method (or a delegate thereof).
This ensures that the incoming message is acknowledged, once the local transaction has completed.
This also includes sending response messages that have been performed on the same JMS session.

The following component creates a listener endpoint on the `someQueue` destination:

[source,java,pending-extract=true,indent=0]
----
	@Component
	public class MyBean {

		@JmsListener(destination = "someQueue")
		public void processMessage(String content) {
			// ...
		}

	}
----

TIP: See {spring-framework-api}/jms/annotation/EnableJms.html[the Javadoc of `@EnableJms`] for more details.

If you need to create more `JmsListenerContainerFactory` instances or if you want to override the default, Spring Boot provides a `DefaultJmsListenerContainerFactoryConfigurer` that you can use to initialize a `DefaultJmsListenerContainerFactory` with the same settings as the one that is auto-configured.

For instance, the following example exposes another factory that uses a specific `MessageConverter`:

[source,java,pending-extract=true,indent=0]
----
	@Configuration(proxyBeanMethods = false)
	static class JmsConfiguration {

		@Bean
		public DefaultJmsListenerContainerFactory myFactory(
				DefaultJmsListenerContainerFactoryConfigurer configurer) {
			DefaultJmsListenerContainerFactory factory =
					new DefaultJmsListenerContainerFactory();
			configurer.configure(factory, connectionFactory());
			factory.setMessageConverter(myMessageConverter());
			return factory;
		}

	}
----

Then you can use the factory in any `@JmsListener`-annotated method as follows:

[source,java,pending-extract=true,indent=0,subs="verbatim,quotes"]
----
	@Component
	public class MyBean {

		@JmsListener(destination = "someQueue", **containerFactory="myFactory"**)
		public void processMessage(String content) {
			// ...
		}

	}
----



[[boot-features-amqp]]
=== AMQP
The Advanced Message Queuing Protocol (AMQP) is a platform-neutral, wire-level protocol for message-oriented middleware.
The Spring AMQP project applies core Spring concepts to the development of AMQP-based messaging solutions.
Spring Boot offers several conveniences for working with AMQP through RabbitMQ, including the `spring-boot-starter-amqp` "`Starter`".



[[boot-features-rabbitmq]]
==== RabbitMQ support
https://www.rabbitmq.com/[RabbitMQ] is a lightweight, reliable, scalable, and portable message broker based on the AMQP protocol.
Spring uses `RabbitMQ` to communicate through the AMQP protocol.

RabbitMQ configuration is controlled by external configuration properties in `+spring.rabbitmq.*+`.
For example, you might declare the following section in `application.properties`:

[source,yaml,indent=0,configprops,configblocks]
----
	spring:
	  rabbitmq:
	    host: "localhost"
	    port: 5672
	    username: "admin"
	    password: "secret"
----

Alternatively, you could configure the same connection using the `addresses` attribute:

[source,yaml,indent=0,configprops,configblocks]
----
	spring:
	  rabbitmq:
	    addresses: "amqp://admin:secret@localhost"
----

NOTE: When specifying addresses that way, the `host` and `port` properties are ignored.
If the address uses the `amqps` protocol, SSL support is enabled automatically.

If a `ConnectionNameStrategy` bean exists in the context, it will be automatically used to name connections created by the auto-configured `ConnectionFactory`.
See {spring-boot-autoconfigure-module-code}/amqp/RabbitProperties.java[`RabbitProperties`] for more of the supported options.

TIP: See https://spring.io/blog/2010/06/14/understanding-amqp-the-protocol-used-by-rabbitmq/[Understanding AMQP, the protocol used by RabbitMQ] for more details.



[[boot-features-using-amqp-sending]]
==== Sending a Message
Spring's `AmqpTemplate` and `AmqpAdmin` are auto-configured, and you can autowire them directly into your own beans, as shown in the following example:

[source,java,pending-extract=true,indent=0]
----
	import org.springframework.amqp.core.AmqpAdmin;
	import org.springframework.amqp.core.AmqpTemplate;
	import org.springframework.beans.factory.annotation.Autowired;
	import org.springframework.stereotype.Component;

	@Component
	public class MyBean {

		private final AmqpAdmin amqpAdmin;
		private final AmqpTemplate amqpTemplate;

		@Autowired
		public MyBean(AmqpAdmin amqpAdmin, AmqpTemplate amqpTemplate) {
			this.amqpAdmin = amqpAdmin;
			this.amqpTemplate = amqpTemplate;
		}

		// ...

	}
----

NOTE: {spring-amqp-api}/rabbit/core/RabbitMessagingTemplate.html[`RabbitMessagingTemplate`] can be injected in a similar manner.
If a `MessageConverter` bean is defined, it is associated automatically to the auto-configured `AmqpTemplate`.

If necessary, any `org.springframework.amqp.core.Queue` that is defined as a bean is automatically used to declare a corresponding queue on the RabbitMQ instance.

To retry operations, you can enable retries on the `AmqpTemplate` (for example, in the event that the broker connection is lost):

[source,yaml,indent=0,configprops,configblocks]
----
	spring:
	  rabbitmq:
	    template:
	      retry:
	        enabled: true
	        initial-interval: "2s"
----

Retries are disabled by default.
You can also customize the `RetryTemplate` programmatically by declaring a `RabbitRetryTemplateCustomizer` bean.

If you need to create more `RabbitTemplate` instances or if you want to override the default, Spring Boot provides a `RabbitTemplateConfigurer` bean that you can use to initialize a `RabbitTemplate` with the same settings as the factories used by the auto-configuration.



[[boot-features-using-amqp-receiving]]
==== Receiving a Message
When the Rabbit infrastructure is present, any bean can be annotated with `@RabbitListener` to create a listener endpoint.
If no `RabbitListenerContainerFactory` has been defined, a default `SimpleRabbitListenerContainerFactory` is automatically configured and you can switch to a direct container using the configprop:spring.rabbitmq.listener.type[] property.
If a `MessageConverter` or a `MessageRecoverer` bean is defined, it is automatically associated with the default factory.

The following sample component creates a listener endpoint on the `someQueue` queue:

[source,java,pending-extract=true,indent=0]
----
	@Component
	public class MyBean {

		@RabbitListener(queues = "someQueue")
		public void processMessage(String content) {
			// ...
		}

	}
----

TIP: See {spring-amqp-api}/rabbit/annotation/EnableRabbit.html[the Javadoc of `@EnableRabbit`] for more details.

If you need to create more `RabbitListenerContainerFactory` instances or if you want to override the default, Spring Boot provides a `SimpleRabbitListenerContainerFactoryConfigurer` and a `DirectRabbitListenerContainerFactoryConfigurer` that you can use to initialize a `SimpleRabbitListenerContainerFactory` and a `DirectRabbitListenerContainerFactory` with the same settings as the factories used by the auto-configuration.

TIP: It does not matter which container type you chose.
Those two beans are exposed by the auto-configuration.

For instance, the following configuration class exposes another factory that uses a specific `MessageConverter`:

[source,java,pending-extract=true,indent=0]
----
	@Configuration(proxyBeanMethods = false)
	static class RabbitConfiguration {

		@Bean
		public SimpleRabbitListenerContainerFactory myFactory(
				SimpleRabbitListenerContainerFactoryConfigurer configurer) {
			SimpleRabbitListenerContainerFactory factory =
					new SimpleRabbitListenerContainerFactory();
			configurer.configure(factory, connectionFactory);
			factory.setMessageConverter(myMessageConverter());
			return factory;
		}

	}
----

Then you can use the factory in any `@RabbitListener`-annotated method, as follows:

[source,java,pending-extract=true,indent=0]
[subs="verbatim,quotes"]
----
	@Component
	public class MyBean {

		@RabbitListener(queues = "someQueue", **containerFactory="myFactory"**)
		public void processMessage(String content) {
			// ...
		}

	}
----

You can enable retries to handle situations where your listener throws an exception.
By default, `RejectAndDontRequeueRecoverer` is used, but you can define a `MessageRecoverer` of your own.
When retries are exhausted, the message is rejected and either dropped or routed to a dead-letter exchange if the broker is configured to do so.
By default, retries are disabled.
You can also customize the `RetryTemplate` programmatically by declaring a `RabbitRetryTemplateCustomizer` bean.

IMPORTANT: By default, if retries are disabled and the listener throws an exception, the delivery is retried indefinitely.
You can modify this behavior in two ways: Set the `defaultRequeueRejected` property to `false` so that zero re-deliveries are attempted or throw an `AmqpRejectAndDontRequeueException` to signal the message should be rejected.
The latter is the mechanism used when retries are enabled and the maximum number of delivery attempts is reached.



[[boot-features-kafka]]
=== Apache Kafka Support
https://kafka.apache.org/[Apache Kafka] is supported by providing auto-configuration of the `spring-kafka` project.

Kafka configuration is controlled by external configuration properties in `spring.kafka.*`.
For example, you might declare the following section in `application.properties`:

[source,yaml,indent=0,configprops,configblocks]
----
	spring:
	  kafka:
	    bootstrap-servers: "localhost:9092"
	    consumer:
	      group-id: "myGroup"
----

TIP: To create a topic on startup, add a bean of type `NewTopic`.
If the topic already exists, the bean is ignored.

See {spring-boot-autoconfigure-module-code}/kafka/KafkaProperties.java[`KafkaProperties`] for more supported options.



[[boot-features-kafka-sending-a-message]]
==== Sending a Message
Spring's `KafkaTemplate` is auto-configured, and you can autowire it directly in your own beans, as shown in the following example:

[source,java,pending-extract=true,indent=0]
----
@Component
public class MyBean {

	private final KafkaTemplate kafkaTemplate;

	@Autowired
	public MyBean(KafkaTemplate kafkaTemplate) {
		this.kafkaTemplate = kafkaTemplate;
	}

	// ...

}
----

NOTE: If the property configprop:spring.kafka.producer.transaction-id-prefix[] is defined, a `KafkaTransactionManager` is automatically configured.
Also, if a `RecordMessageConverter` bean is defined, it is automatically associated to the auto-configured `KafkaTemplate`.



[[boot-features-kafka-receiving-a-message]]
==== Receiving a Message
When the Apache Kafka infrastructure is present, any bean can be annotated with `@KafkaListener` to create a listener endpoint.
If no `KafkaListenerContainerFactory` has been defined, a default one is automatically configured with keys defined in `spring.kafka.listener.*`.

The following component creates a listener endpoint on the `someTopic` topic:

[source,java,pending-extract=true,indent=0]
----
	@Component
	public class MyBean {

		@KafkaListener(topics = "someTopic")
		public void processMessage(String content) {
			// ...
		}

	}
----

If a `KafkaTransactionManager` bean is defined, it is automatically associated to the container factory.
Similarly, if a `RecordFilterStrategy`, `ErrorHandler`, `AfterRollbackProcessor` or `ConsumerAwareRebalanceListener` bean is defined, it is automatically associated to the default factory.

Depending on the listener type, a `RecordMessageConverter` or `BatchMessageConverter` bean is associated to the default factory.
If only a `RecordMessageConverter` bean is present for a batch listener, it is wrapped in a `BatchMessageConverter`.

TIP: A custom `ChainedKafkaTransactionManager` must be marked `@Primary` as it usually references the auto-configured `KafkaTransactionManager` bean.



[[boot-features-kafka-streams]]
==== Kafka Streams
Spring for Apache Kafka provides a factory bean to create a `StreamsBuilder` object and manage the lifecycle of its streams.
Spring Boot auto-configures the required `KafkaStreamsConfiguration` bean as long as `kafka-streams` is on the classpath and Kafka Streams is enabled via the `@EnableKafkaStreams` annotation.

Enabling Kafka Streams means that the application id and bootstrap servers must be set.
The former can be configured using `spring.kafka.streams.application-id`, defaulting to `spring.application.name` if not set.
The latter can be set globally or specifically overridden only for streams.

Several additional properties are available using dedicated properties; other arbitrary Kafka properties can be set using the `spring.kafka.streams.properties` namespace.
See also <<boot-features-kafka-extra-props>> for more information.

To use the factory bean, wire `StreamsBuilder` into your `@Bean` as shown in the following example:

[source,java,indent=0]
----
include::{include-springbootfeatures}/messaging/KafkaStreamsConfiguration.java[tag=*]
----

By default, the streams managed by the `StreamBuilder` object it creates are started automatically.
You can customize this behaviour using the configprop:spring.kafka.streams.auto-startup[] property.



[[boot-features-kafka-extra-props]]
==== Additional Kafka Properties
The properties supported by auto configuration are shown in <<appendix-application-properties.adoc#common-application-properties>>.
Note that, for the most part, these properties (hyphenated or camelCase) map directly to the Apache Kafka dotted properties.
Refer to the Apache Kafka documentation for details.

The first few of these properties apply to all components (producers, consumers, admins, and streams) but can be specified at the component level if you wish to use different values.
Apache Kafka designates properties with an importance of HIGH, MEDIUM, or LOW.
Spring Boot auto-configuration supports all HIGH importance properties, some selected MEDIUM and LOW properties, and any properties that do not have a default value.

Only a subset of the properties supported by Kafka are available directly through the `KafkaProperties` class.
If you wish to configure the producer or consumer with additional properties that are not directly supported, use the following properties:

[source,yaml,indent=0,configprops,configblocks]
----
	spring:
	  kafka:
	    properties:
	      "[prop.one]": "first"
	    admin:
	      properties:
	        "[prop.two]": "second"
	    consumer:
	      properties:
	        "[prop.three]": "third"
	    producer:
	      properties:
	        "[prop.four]": "fourth"
	    streams:
	      properties:
	        "[prop.five]": "fifth"
----

This sets the common `prop.one` Kafka property to `first` (applies to producers, consumers and admins), the `prop.two` admin property to `second`, the `prop.three` consumer property to `third`, the `prop.four` producer property to `fourth` and the `prop.five` streams property to `fifth`.

You can also configure the Spring Kafka `JsonDeserializer` as follows:

[source,yaml,indent=0,configprops,configblocks]
----
	spring:
	  kafka:
	    consumer:
	      value-deserializer: "org.springframework.kafka.support.serializer.JsonDeserializer"
	      properties:
	        "[spring.json.value.default.type]": "com.example.Invoice"
	        "[spring.json.trusted.packages]": "com.example,org.acme"
----

Similarly, you can disable the `JsonSerializer` default behavior of sending type information in headers:

[source,yaml,indent=0,configprops,configblocks]
----
	spring:
	  kafka:
	    producer:
	      value-serializer: "org.springframework.kafka.support.serializer.JsonSerializer"
	      properties:
	        "[spring.json.add.type.headers]": false
----

IMPORTANT: Properties set in this way override any configuration item that Spring Boot explicitly supports.



[[boot-features-embedded-kafka]]
==== Testing with Embedded Kafka
Spring for Apache Kafka provides a convenient way to test projects with an embedded Apache Kafka broker.
To use this feature, annotate a test class with `@EmbeddedKafka` from the `spring-kafka-test` module.
For more information, please see the Spring for Apache Kafka {spring-kafka-docs}#embedded-kafka-annotation[reference manual].

To make Spring Boot auto-configuration work with the aforementioned embedded Apache Kafka broker, you need to remap a system property for embedded broker addresses (populated by the `EmbeddedKafkaBroker`) into the Spring Boot configuration property for Apache Kafka.
There are several ways to do that:

* Provide a system property to map embedded broker addresses into configprop:spring.kafka.bootstrap-servers[] in the test class:

[source,java,pending-extract=true,indent=0]
----
	static {
	    System.setProperty(EmbeddedKafkaBroker.BROKER_LIST_PROPERTY, "spring.kafka.bootstrap-servers");
	}
----

* Configure a property name on the `@EmbeddedKafka` annotation:

[source,java,pending-extract=true,indent=0]
----
	@EmbeddedKafka(topics = "someTopic",
	        bootstrapServersProperty = "spring.kafka.bootstrap-servers")
----

* Use a placeholder in configuration properties:

[source,yaml,indent=0,configprops,configblocks]
----
	spring:
	  kafka:
	    bootstrap-servers: "${spring.embedded.kafka.brokers}"
----



[[boot-features-resttemplate]]
== Calling REST Services with RestTemplate
If you need to call remote REST services from your application, you can use the Spring Framework's {spring-framework-api}/web/client/RestTemplate.html[`RestTemplate`] class.
Since `RestTemplate` instances often need to be customized before being used, Spring Boot does not provide any single auto-configured `RestTemplate` bean.
It does, however, auto-configure a `RestTemplateBuilder`, which can be used to create `RestTemplate` instances when needed.
The auto-configured `RestTemplateBuilder` ensures that sensible `HttpMessageConverters` are applied to `RestTemplate` instances.

The following code shows a typical example:

[source,java,pending-extract=true,indent=0]
----
	@Service
	public class MyService {

		private final RestTemplate restTemplate;

		public MyService(RestTemplateBuilder restTemplateBuilder) {
			this.restTemplate = restTemplateBuilder.build();
		}

		public Details someRestCall(String name) {
			return this.restTemplate.getForObject("/{name}/details", Details.class, name);
		}

	}
----

TIP: `RestTemplateBuilder` includes a number of useful methods that can be used to quickly configure a `RestTemplate`.
For example, to add BASIC auth support, you can use `builder.basicAuthentication("user", "password").build()`.



[[boot-features-resttemplate-customization]]
=== RestTemplate Customization
There are three main approaches to `RestTemplate` customization, depending on how broadly you want the customizations to apply.

To make the scope of any customizations as narrow as possible, inject the auto-configured `RestTemplateBuilder` and then call its methods as required.
Each method call returns a new `RestTemplateBuilder` instance, so the customizations only affect this use of the builder.

To make an application-wide, additive customization, use a `RestTemplateCustomizer` bean.
All such beans are automatically registered with the auto-configured `RestTemplateBuilder` and are applied to any templates that are built with it.

The following example shows a customizer that configures the use of a proxy for all hosts except `192.168.0.5`:

[source,java,indent=0]
----
include::{include-springbootfeatures}/resttemplate/RestTemplateProxyCustomizer.java[tag=*]
----

Finally, you can also create your own `RestTemplateBuilder` bean.
To prevent switching off the auto-configuration of a `RestTemplateBuilder` and prevent any `RestTemplateCustomizer` beans from being used, make sure to configure your custom instance with a `RestTemplateBuilderConfigurer`.
The following example exposes a `RestTemplateBuilder` with what Spring Boot would auto-configure, except that custom connect and read timeouts are also specified:

[source,java,indent=0]
----
include::{include-springbootfeatures}/resttemplate/RestTemplateBuilderConfiguration.java[tag=*]
----

The most extreme (and rarely used) option is to create your own `RestTemplateBuilder` bean without using a configurer.
Doing so switches off the auto-configuration of a `RestTemplateBuilder` and prevents any `RestTemplateCustomizer` beans from being used.



[[boot-features-webclient]]
== Calling REST Services with WebClient
If you have Spring WebFlux on your classpath, you can also choose to use `WebClient` to call remote REST services.
Compared to `RestTemplate`, this client has a more functional feel and is fully reactive.
You can learn more about the `WebClient` in the dedicated {spring-framework-docs}/web-reactive.html#webflux-client[section in the Spring Framework docs].

Spring Boot creates and pre-configures a `WebClient.Builder` for you; it is strongly advised to inject it in your components and use it to create `WebClient` instances.
Spring Boot is configuring that builder to share HTTP resources, reflect codecs setup in the same fashion as the server ones (see <<boot-features-webflux-httpcodecs,WebFlux HTTP codecs auto-configuration>>), and more.

The following code shows a typical example:

[source,java,pending-extract=true,indent=0]
----
	@Service
	public class MyService {

		private final WebClient webClient;

		public MyService(WebClient.Builder webClientBuilder) {
			this.webClient = webClientBuilder.baseUrl("https://example.org").build();
		}

		public Mono<Details> someRestCall(String name) {
			return this.webClient.get().uri("/{name}/details", name)
							.retrieve().bodyToMono(Details.class);
		}

	}
----



[[boot-features-webclient-runtime]]
=== WebClient Runtime
Spring Boot will auto-detect which `ClientHttpConnector` to use to drive `WebClient`, depending on the libraries available on the application classpath.
For now, Reactor Netty and Jetty RS client are supported.

The `spring-boot-starter-webflux` starter depends on `io.projectreactor.netty:reactor-netty` by default, which brings both server and client implementations.
If you choose to use Jetty as a reactive server instead, you should add a dependency on the Jetty Reactive HTTP client library, `org.eclipse.jetty:jetty-reactive-httpclient`.
Using the same technology for server and client has it advantages, as it will automatically share HTTP resources between client and server.

Developers can override the resource configuration for Jetty and Reactor Netty by providing a custom `ReactorResourceFactory` or `JettyResourceFactory` bean - this will be applied to both clients and servers.

If you wish to override that choice for the client, you can define your own `ClientHttpConnector` bean and have full control over the client configuration.

You can learn more about the {spring-framework-docs}/web-reactive.html#webflux-client-builder[`WebClient` configuration options in the Spring Framework reference documentation].



[[boot-features-webclient-customization]]
=== WebClient Customization
There are three main approaches to `WebClient` customization, depending on how broadly you want the customizations to apply.

To make the scope of any customizations as narrow as possible, inject the auto-configured `WebClient.Builder` and then call its methods as required.
`WebClient.Builder` instances are stateful: Any change on the builder is reflected in all clients subsequently created with it.
If you want to create several clients with the same builder, you can also consider cloning the builder with `WebClient.Builder other = builder.clone();`.

To make an application-wide, additive customization to all `WebClient.Builder` instances, you can declare `WebClientCustomizer` beans and change the `WebClient.Builder` locally at the point of injection.

Finally, you can fall back to the original API and use `WebClient.create()`.
In that case, no auto-configuration or `WebClientCustomizer` is applied.



[[boot-features-validation]]
== Validation
The method validation feature supported by Bean Validation 1.1 is automatically enabled as long as a JSR-303 implementation (such as Hibernate validator) is on the classpath.
This lets bean methods be annotated with `javax.validation` constraints on their parameters and/or on their return value.
Target classes with such annotated methods need to be annotated with the `@Validated` annotation at the type level for their methods to be searched for inline constraint annotations.

For instance, the following service triggers the validation of the first argument, making sure its size is between 8 and 10:

[source,java,pending-extract=true,indent=0]
----
	@Service
	@Validated
	public class MyBean {

		public Archive findByCodeAndAuthor(@Size(min = 8, max = 10) String code,
				Author author) {
			...
		}

	}
----



[[boot-features-email]]
== Sending Email
The Spring Framework provides an abstraction for sending email by using the `JavaMailSender` interface, and Spring Boot provides auto-configuration for it as well as a starter module.

TIP: See the {spring-framework-docs}/integration.html#mail[reference documentation] for a detailed explanation of how you can use `JavaMailSender`.

If `spring.mail.host` and the relevant libraries (as defined by `spring-boot-starter-mail`) are available, a default `JavaMailSender` is created if none exists.
The sender can be further customized by configuration items from the `spring.mail` namespace.
See {spring-boot-autoconfigure-module-code}/mail/MailProperties.java[`MailProperties`] for more details.

In particular, certain default timeout values are infinite, and you may want to change that to avoid having a thread blocked by an unresponsive mail server, as shown in the following example:

[source,yaml,indent=0,configprops,configblocks]
----
	spring:
	  mail:
	    properties:
	      "[mail.smtp.connectiontimeout]": 5000
	      "[mail.smtp.timeout]": 3000
	      "[mail.smtp.writetimeout]": 5000
----

It is also possible to configure a `JavaMailSender` with an existing `Session` from JNDI:

[source,yaml,indent=0,configprops,configblocks]
----
	spring:
	  mail:
	    jndi-name: "mail/Session"
----

When a `jndi-name` is set, it takes precedence over all other Session-related settings.



[[boot-features-jta]]
== Distributed Transactions with JTA
Spring Boot supports distributed JTA transactions across multiple XA resources by using an https://www.atomikos.com/[Atomikos] embedded transaction manager.
JTA transactions are also supported when deploying to a suitable Java EE Application Server.

When a JTA environment is detected, Spring's `JtaTransactionManager` is used to manage transactions.
Auto-configured JMS, DataSource, and JPA beans are upgraded to support XA transactions.
You can use standard Spring idioms, such as `@Transactional`, to participate in a distributed transaction.
If you are within a JTA environment and still want to use local transactions, you can set the configprop:spring.jta.enabled[] property to `false` to disable the JTA auto-configuration.



[[boot-features-jta-atomikos]]
=== Using an Atomikos Transaction Manager
https://www.atomikos.com/[Atomikos] is a popular open source transaction manager which can be embedded into your Spring Boot application.
You can use the `spring-boot-starter-jta-atomikos` starter to pull in the appropriate Atomikos libraries.
Spring Boot auto-configures Atomikos and ensures that appropriate `depends-on` settings are applied to your Spring beans for correct startup and shutdown ordering.

By default, Atomikos transaction logs are written to a `transaction-logs` directory in your application's home directory (the directory in which your application jar file resides).
You can customize the location of this directory by setting a configprop:spring.jta.log-dir[] property in your `application.properties` file.
Properties starting with `spring.jta.atomikos.properties` can also be used to customize the Atomikos `UserTransactionServiceImp`.
See the {spring-boot-module-api}/jta/atomikos/AtomikosProperties.html[`AtomikosProperties` Javadoc] for complete details.

NOTE: To ensure that multiple transaction managers can safely coordinate the same resource managers, each Atomikos instance must be configured with a unique ID.
By default, this ID is the IP address of the machine on which Atomikos is running.
To ensure uniqueness in production, you should configure the configprop:spring.jta.transaction-manager-id[] property with a different value for each instance of your application.



[[boot-features-jta-javaee]]
=== Using a Java EE Managed Transaction Manager
If you package your Spring Boot application as a `war` or `ear` file and deploy it to a Java EE application server, you can use your application server's built-in transaction manager.
Spring Boot tries to auto-configure a transaction manager by looking at common JNDI locations (`java:comp/UserTransaction`, `java:comp/TransactionManager`, and so on).
If you use a transaction service provided by your application server, you generally also want to ensure that all resources are managed by the server and exposed over JNDI.
Spring Boot tries to auto-configure JMS by looking for a `ConnectionFactory` at the JNDI path (`java:/JmsXA` or `java:/XAConnectionFactory`), and you can use the <<boot-features-connecting-to-a-jndi-datasource, configprop:spring.datasource.jndi-name[] property>> to configure your `DataSource`.



[[boot-features-jta-mixed-jms]]
=== Mixing XA and Non-XA JMS Connections
When using JTA, the primary JMS `ConnectionFactory` bean is XA-aware and participates in distributed transactions.
In some situations, you might want to process certain JMS messages by using a non-XA `ConnectionFactory`.
For example, your JMS processing logic might take longer than the XA timeout.

If you want to use a non-XA `ConnectionFactory`, you can inject the `nonXaJmsConnectionFactory` bean rather than the `@Primary` `jmsConnectionFactory` bean.
For consistency, the `jmsConnectionFactory` bean is also provided by using the bean alias `xaJmsConnectionFactory`.

The following example shows how to inject `ConnectionFactory` instances:

[source,java,pending-extract=true,indent=0,subs="verbatim,quotes,attributes"]
----
	// Inject the primary (XA aware) ConnectionFactory
	@Autowired
	private ConnectionFactory defaultConnectionFactory;

	// Inject the XA aware ConnectionFactory (uses the alias and injects the same as above)
	@Autowired
	@Qualifier("xaJmsConnectionFactory")
	private ConnectionFactory xaConnectionFactory;

	// Inject the non-XA aware ConnectionFactory
	@Autowired
	@Qualifier("nonXaJmsConnectionFactory")
	private ConnectionFactory nonXaConnectionFactory;
----



[[boot-features-jta-supporting-alternative-embedded]]
=== Supporting an Alternative Embedded Transaction Manager
The {spring-boot-module-code}/jms/XAConnectionFactoryWrapper.java[`XAConnectionFactoryWrapper`] and {spring-boot-module-code}/jdbc/XADataSourceWrapper.java[`XADataSourceWrapper`] interfaces can be used to support alternative embedded transaction managers.
The interfaces are responsible for wrapping `XAConnectionFactory` and `XADataSource` beans and exposing them as regular `ConnectionFactory` and `DataSource` beans, which transparently enroll in the distributed transaction.
DataSource and JMS auto-configuration use JTA variants, provided you have a `JtaTransactionManager` bean and appropriate XA wrapper beans registered within your `ApplicationContext`.

The {spring-boot-module-code}/jta/atomikos/AtomikosXAConnectionFactoryWrapper.java[AtomikosXAConnectionFactoryWrapper] and {spring-boot-module-code}/jta/atomikos/AtomikosXADataSourceWrapper.java[AtomikosXADataSourceWrapper] provide good examples of how to write XA wrappers.



[[boot-features-hazelcast]]
== Hazelcast
If https://hazelcast.com/[Hazelcast] is on the classpath and a suitable configuration is found, Spring Boot auto-configures a `HazelcastInstance` that you can inject in your application.

Spring Boot first attempts to create a client by checking the following configuration options:

* The presence of a `com.hazelcast.client.config.ClientConfig` bean.
* A configuration file defined by the configprop:spring.hazelcast.config[] property.
* The presence of the `hazelcast.client.config` system property.
* A `hazelcast-client.xml` in the working directory or at the root of the classpath.
* A `hazelcast-client.yaml` in the working directory or at the root of the classpath.

NOTE: Spring Boot supports both Hazelcast 4 and Hazelcast 3.
If you downgrade to Hazelcast 3, `hazelcast-client` should be added to the classpath to configure a client.

If a client can't be created, Spring Boot attempts to configure an embedded server.
If you define a `com.hazelcast.config.Config` bean, Spring Boot uses that.
If your configuration defines an instance name, Spring Boot tries to locate an existing instance rather than creating a new one.

You could also specify the Hazelcast configuration file to use through configuration, as shown in the following example:

[source,yaml,indent=0,configprops,configblocks]
----
	spring:
	  hazelcast:
	    config: "classpath:config/my-hazelcast.xml"
----

Otherwise, Spring Boot tries to find the Hazelcast configuration from the default locations: `hazelcast.xml` in the working directory or at the root of the classpath, or a `.yaml` counterpart in the same locations.
We also check if the `hazelcast.config` system property is set.
See the https://docs.hazelcast.org/docs/latest/manual/html-single/[Hazelcast documentation] for more details.

NOTE: Spring Boot also has <<boot-features-caching-provider-hazelcast,explicit caching support for Hazelcast>>.
If caching is enabled, the `HazelcastInstance` is automatically wrapped in a `CacheManager` implementation.



[[boot-features-quartz]]
== Quartz Scheduler
Spring Boot offers several conveniences for working with the https://www.quartz-scheduler.org/[Quartz scheduler], including the `spring-boot-starter-quartz` "`Starter`".
If Quartz is available, a `Scheduler` is auto-configured (through the `SchedulerFactoryBean` abstraction).

Beans of the following types are automatically picked up and associated with the `Scheduler`:

* `JobDetail`: defines a particular Job.
  `JobDetail` instances can be built with the `JobBuilder` API.
* `Calendar`.
* `Trigger`: defines when a particular job is triggered.

By default, an in-memory `JobStore` is used.
However, it is possible to configure a JDBC-based store if a `DataSource` bean is available in your application and if the configprop:spring.quartz.job-store-type[] property is configured accordingly, as shown in the following example:

[source,yaml,indent=0,configprops,configblocks]
----
	spring:
	  quartz:
	    job-store-type: "jdbc"
----

When the JDBC store is used, the schema can be initialized on startup, as shown in the following example:

[source,yaml,indent=0,configprops,configblocks]
----
	spring:
	  quartz:
	    jdbc:
	      initialize-schema: "always"
----

WARNING: By default, the database is detected and initialized by using the standard scripts provided with the Quartz library.
These scripts drop existing tables, deleting all triggers on every restart.
It is also possible to provide a custom script by setting the configprop:spring.quartz.jdbc.schema[] property.

To have Quartz use a `DataSource` other than the application's main `DataSource`, declare a `DataSource` bean, annotating its `@Bean` method with `@QuartzDataSource`.
Doing so ensures that the Quartz-specific `DataSource` is used by both the `SchedulerFactoryBean` and for schema initialization.
Similarly, to have Quartz use a `TransactionManager` other than the application's main `TransactionManager` declare a `TransactionManager` bean, annotating its `@Bean` method with `@QuartzTransactionManager`.

By default, jobs created by configuration will not overwrite already registered jobs that have been read from a persistent job store.
To enable overwriting existing job definitions set the configprop:spring.quartz.overwrite-existing-jobs[] property.

Quartz Scheduler configuration can be customized using `spring.quartz` properties and `SchedulerFactoryBeanCustomizer` beans, which allow programmatic `SchedulerFactoryBean` customization.
Advanced Quartz configuration properties can be customized using `spring.quartz.properties.*`.

NOTE: In particular, an `Executor` bean is not associated with the scheduler as Quartz offers a way to configure the scheduler via `spring.quartz.properties`.
If you need to customize the task executor, consider implementing `SchedulerFactoryBeanCustomizer`.

Jobs can define setters to inject data map properties.
Regular beans can also be injected in a similar manner, as shown in the following example:

[source,java,pending-extract=true,indent=0]
----
	public class SampleJob extends QuartzJobBean {

		private MyService myService;

		private String name;

		// Inject "MyService" bean
		public void setMyService(MyService myService) { ... }

		// Inject the "name" job data property
		public void setName(String name) { ... }

		@Override
		protected void executeInternal(JobExecutionContext context)
				throws JobExecutionException {
			...
		}

	}
----



[[boot-features-task-execution-scheduling]]
== Task Execution and Scheduling
In the absence of an `Executor` bean in the context, Spring Boot auto-configures a `ThreadPoolTaskExecutor` with sensible defaults that can be automatically associated to asynchronous task execution (`@EnableAsync`) and Spring MVC asynchronous request processing.

[TIP]
====
If you have defined a custom `Executor` in the context, regular task execution (i.e. `@EnableAsync`) will use it transparently but the Spring MVC support will not be configured as it requires an `AsyncTaskExecutor` implementation (named `applicationTaskExecutor`).
Depending on your target arrangement, you could change your `Executor` into a `ThreadPoolTaskExecutor` or define both a `ThreadPoolTaskExecutor` and an `AsyncConfigurer` wrapping your custom `Executor`.

The auto-configured `TaskExecutorBuilder` allows you to easily create instances that reproduce what the auto-configuration does by default.
====

The thread pool uses 8 core threads that can grow and shrink according to the load.
Those default settings can be fine-tuned using the `spring.task.execution` namespace, as shown in the following example:

[source,yaml,indent=0,configprops,configblocks]
----
	spring:
	  task:
	    execution:
	      pool:
	        max-size: 16
	        queue-capacity: 100
	        keep-alive: "10s"
----

This changes the thread pool to use a bounded queue so that when the queue is full (100 tasks), the thread pool increases to maximum 16 threads.
Shrinking of the pool is more aggressive as threads are reclaimed when they are idle for 10 seconds (rather than 60 seconds by default).

A `ThreadPoolTaskScheduler` can also be auto-configured if need to be associated to scheduled task execution (e.g. `@EnableScheduling`).
The thread pool uses one thread by default and its settings can be fine-tuned using the `spring.task.scheduling` namespace, as shown in the following example:

[source,yaml,indent=0,configprops,configblocks]
----
	spring:
	  task:
	    scheduling:
          thread-name-prefix: "scheduling-"
	      pool:
	        size: 2
----

Both a `TaskExecutorBuilder` bean and a `TaskSchedulerBuilder` bean are made available in the context if a custom executor or scheduler needs to be created.



[[boot-features-integration]]
== Spring Integration
Spring Boot offers several conveniences for working with {spring-integration}[Spring Integration], including the `spring-boot-starter-integration` "`Starter`".
Spring Integration provides abstractions over messaging and also other transports such as HTTP, TCP, and others.
If Spring Integration is available on your classpath, it is initialized through the `@EnableIntegration` annotation.

Spring Integration polling logic relies <<boot-features-task-execution-scheduling,on the auto-configured `TaskScheduler`>>.

Spring Boot also configures some features that are triggered by the presence of additional Spring Integration modules.
If `spring-integration-jmx` is also on the classpath, message processing statistics are published over JMX.
If `spring-integration-jdbc` is available, the default database schema can be created on startup, as shown in the following line:

[source,yaml,indent=0,configprops,configblocks]
----
	spring:
	  integration:
	    jdbc:
	      initialize-schema: "always"
----

If `spring-integration-rsocket` is available, developers can configure an RSocket server using `"spring.rsocket.server.*"` properties and let it use `IntegrationRSocketEndpoint` or `RSocketOutboundGateway` components to handle incoming RSocket messages.
This infrastructure can handle Spring Integration RSocket channel adapters and `@MessageMapping` handlers (given `"spring.integration.rsocket.server.message-mapping-enabled"` is configured).

Spring Boot can also auto-configure an `ClientRSocketConnector` using configuration properties:

[source,yaml,indent=0,configprops,configblocks]
----
	# Connecting to a RSocket server over TCP
	spring:
	  integration:
	    rsocket:
	      client:
	        host: "example.org"
	        port: 9898
----

[source,yaml,indent=0,configprops,configblocks]
----
	# Connecting to a RSocket Server over WebSocket
	spring:
	  integration:
	    rsocket:
	      client:
	        uri: "ws://example.org"
----

See the {spring-boot-autoconfigure-module-code}/integration/IntegrationAutoConfiguration.java[`IntegrationAutoConfiguration`] and {spring-boot-autoconfigure-module-code}/integration/IntegrationProperties.java[`IntegrationProperties`] classes for more details.

By default, if a Micrometer `meterRegistry` bean is present, Spring Integration metrics will be managed by Micrometer.
If you wish to use legacy Spring Integration metrics, add a `DefaultMetricsFactory` bean to the application context.



[[boot-features-session]]
== Spring Session
Spring Boot provides {spring-session}[Spring Session] auto-configuration for a wide range of data stores.
When building a Servlet web application, the following stores can be auto-configured:

* JDBC
* Redis
* Hazelcast
* MongoDB

The Servlet auto-configuration replaces the need to use `@Enable*HttpSession`.

When building a reactive web application, the following stores can be auto-configured:

* Redis
* MongoDB

The reactive auto-configuration replaces the need to use `@Enable*WebSession`.

If a single Spring Session module is present on the classpath, Spring Boot uses that store implementation automatically.
If you have more than one implementation, you must choose the {spring-boot-autoconfigure-module-code}/session/StoreType.java[`StoreType`] that you wish to use to store the sessions.
For instance, to use JDBC as the back-end store, you can configure your application as follows:

[source,yaml,indent=0,configprops,configblocks]
----
    spring:
      session:
        store-type: "jdbc"
----

TIP: You can disable Spring Session by setting the `store-type` to `none`.

Each store has specific additional settings.
For instance, it is possible to customize the name of the table for the JDBC store, as shown in the following example:

[source,yaml,indent=0,configprops,configblocks]
----
    spring:
      session:
        jdbc:
          table-name: "SESSIONS"
----

For setting the timeout of the session you can use the configprop:spring.session.timeout[] property.
If that property is not set with a Servlet web appplication, the auto-configuration falls back to the value of configprop:server.servlet.session.timeout[].


You can take control over Spring Session's configuration using `@Enable*HttpSession` (Servlet) or `@Enable*WebSession` (Reactive).
This will cause the auto-configuration to back off.
Spring Session can then be configured using the annotation's attributes rather than the previously described configuration properties.


[[boot-features-jmx]]
== Monitoring and Management over JMX
Java Management Extensions (JMX) provide a standard mechanism to monitor and manage applications.
Spring Boot exposes the most suitable `MBeanServer` as a bean with an ID of `mbeanServer`.
Any of your beans that are annotated with Spring JMX annotations (`@ManagedResource`, `@ManagedAttribute`, or `@ManagedOperation`) are exposed to it.

If your platform provides a standard `MBeanServer`, Spring Boot will use that and default to the VM `MBeanServer` if necessary.
If all that fails, a new `MBeanServer` will be created.

See the {spring-boot-autoconfigure-module-code}/jmx/JmxAutoConfiguration.java[`JmxAutoConfiguration`] class for more details.



[[boot-features-testing]]
== Testing
Spring Boot provides a number of utilities and annotations to help when testing your application.
Test support is provided by two modules: `spring-boot-test` contains core items, and `spring-boot-test-autoconfigure` supports auto-configuration for tests.

Most developers use the `spring-boot-starter-test` "`Starter`", which imports both Spring Boot test modules as well as JUnit Jupiter, AssertJ, Hamcrest, and a number of other useful libraries.

[TIP]
====
If you have tests that use JUnit 4, JUnit 5's vintage engine can be used to run them.
To use the vintage engine, add a dependency on `junit-vintage-engine`, as shown in the following example:

[source,xml,indent=0,subs="verbatim,quotes,attributes"]
----
	<dependency>
		<groupId>org.junit.vintage</groupId>
		<artifactId>junit-vintage-engine</artifactId>
		<scope>test</scope>
		<exclusions>
			<exclusion>
				<groupId>org.hamcrest</groupId>
				<artifactId>hamcrest-core</artifactId>
			</exclusion>
		</exclusions>
	</dependency>
----
====

`hamcrest-core` is excluded in favor of `org.hamcrest:hamcrest` that is part of `spring-boot-starter-test`.



[[boot-features-test-scope-dependencies]]
=== Test Scope Dependencies
The `spring-boot-starter-test` "`Starter`" (in the `test` `scope`) contains the following provided libraries:

* https://junit.org/junit5/[JUnit 5]: The de-facto standard for unit testing Java applications.
* {spring-framework-docs}/testing.html#integration-testing[Spring Test] & Spring Boot Test: Utilities and integration test support for Spring Boot applications.
* https://assertj.github.io/doc/[AssertJ]: A fluent assertion library.
* https://github.com/hamcrest/JavaHamcrest[Hamcrest]: A library of matcher objects (also known as constraints or predicates).
* https://site.mockito.org/[Mockito]: A Java mocking framework.
* https://github.com/skyscreamer/JSONassert[JSONassert]: An assertion library for JSON.
* https://github.com/jayway/JsonPath[JsonPath]: XPath for JSON.

We generally find these common libraries to be useful when writing tests.
If these libraries do not suit your needs, you can add additional test dependencies of your own.



[[boot-features-testing-spring-applications]]
=== Testing Spring Applications
One of the major advantages of dependency injection is that it should make your code easier to unit test.
You can instantiate objects by using the `new` operator without even involving Spring.
You can also use _mock objects_ instead of real dependencies.

Often, you need to move beyond unit testing and start integration testing (with a Spring `ApplicationContext`).
It is useful to be able to perform integration testing without requiring deployment of your application or needing to connect to other infrastructure.

The Spring Framework includes a dedicated test module for such integration testing.
You can declare a dependency directly to `org.springframework:spring-test` or use the `spring-boot-starter-test` "`Starter`" to pull it in transitively.

If you have not used the `spring-test` module before, you should start by reading the {spring-framework-docs}/testing.html#testing[relevant section] of the Spring Framework reference documentation.



[[boot-features-testing-spring-boot-applications]]
=== Testing Spring Boot Applications
A Spring Boot application is a Spring `ApplicationContext`, so nothing very special has to be done to test it beyond what you would normally do with a vanilla Spring context.

NOTE: External properties, logging, and other features of Spring Boot are installed in the context by default only if you use `SpringApplication` to create it.

Spring Boot provides a `@SpringBootTest` annotation, which can be used as an alternative to the standard `spring-test` `@ContextConfiguration` annotation when you need Spring Boot features.
The annotation works by <<boot-features-testing-spring-boot-applications-detecting-config,creating the `ApplicationContext` used in your tests through `SpringApplication`>>.
In addition to `@SpringBootTest` a number of other annotations are also provided for <<boot-features-testing-spring-boot-applications-testing-autoconfigured-tests,testing more specific slices>> of an application.

TIP: If you are using JUnit 4, don't forget to also add `@RunWith(SpringRunner.class)` to your test, otherwise the annotations will be ignored.
If you are using JUnit 5, there's no need to add the equivalent `@ExtendWith(SpringExtension.class)` as `@SpringBootTest` and the other `@…Test` annotations are already annotated with it.

By default, `@SpringBootTest` will not start a server.
You can use the `webEnvironment` attribute of `@SpringBootTest` to further refine how your tests run:

* `MOCK`(Default) : Loads a web `ApplicationContext` and provides a mock web environment.
  Embedded servers are not started when using this annotation.
	If a web environment is not available on your classpath, this mode transparently falls back to creating a regular non-web `ApplicationContext`.
	It can be used in conjunction with <<boot-features-testing-spring-boot-applications-testing-with-mock-environment, `@AutoConfigureMockMvc` or `@AutoConfigureWebTestClient`>> for mock-based testing of your web application.
* `RANDOM_PORT`: Loads a `WebServerApplicationContext` and provides a real web environment.
  Embedded servers are started and listen on a random port.
* `DEFINED_PORT`: Loads a `WebServerApplicationContext` and provides a real web environment.
  Embedded servers are started and listen on a defined port (from your `application.properties`) or on the default port of `8080`.
* `NONE`: Loads an `ApplicationContext` by using `SpringApplication` but does not provide _any_ web environment (mock or otherwise).

NOTE: If your test is `@Transactional`, it rolls back the transaction at the end of each test method by default.
However, as using this arrangement with either `RANDOM_PORT` or `DEFINED_PORT` implicitly provides a real servlet environment, the HTTP client and server run in separate threads and, thus, in separate transactions.
Any transaction initiated on the server does not roll back in this case.

NOTE: `@SpringBootTest` with `webEnvironment = WebEnvironment.RANDOM_PORT` will also start the management server on a separate random port if your application uses a different port for the management server.



[[boot-features-testing-spring-boot-applications-detecting-web-app-type]]
==== Detecting Web Application Type
If Spring MVC is available, a regular MVC-based application context is configured.
If you have only Spring WebFlux, we'll detect that and configure a WebFlux-based application context instead.

If both are present, Spring MVC takes precedence.
If you want to test a reactive web application in this scenario, you must set the configprop:spring.main.web-application-type[] property:

[source,java,pending-extract=true,indent=0]
----
	@SpringBootTest(properties = "spring.main.web-application-type=reactive")
	class MyWebFluxTests { ... }
----



[[boot-features-testing-spring-boot-applications-detecting-config]]
==== Detecting Test Configuration
If you are familiar with the Spring Test Framework, you may be used to using `@ContextConfiguration(classes=...)` in order to specify which Spring `@Configuration` to load.
Alternatively, you might have often used nested `@Configuration` classes within your test.

When testing Spring Boot applications, this is often not required.
Spring Boot's `@*Test` annotations search for your primary configuration automatically whenever you do not explicitly define one.

The search algorithm works up from the package that contains the test until it finds a class annotated with `@SpringBootApplication` or `@SpringBootConfiguration`.
As long as you <<using-spring-boot.adoc#using-boot-structuring-your-code, structured your code>> in a sensible way, your main configuration is usually found.

[NOTE]
====
If you use a <<boot-features-testing-spring-boot-applications-testing-autoconfigured-tests, test annotation to test a more specific slice of your application>>, you should avoid adding configuration settings that are specific to a particular area on the <<boot-features-testing-spring-boot-applications-testing-user-configuration, main method's application class>>.

The underlying component scan configuration of `@SpringBootApplication` defines exclude filters that are used to make sure slicing works as expected.
If you are using an explicit `@ComponentScan` directive on your `@SpringBootApplication`-annotated class, be aware that those filters will be disabled.
If you are using slicing, you should define them again.
====

If you want to customize the primary configuration, you can use a nested `@TestConfiguration` class.
Unlike a nested `@Configuration` class, which would be used instead of your application's primary configuration, a nested `@TestConfiguration` class is used in addition to your application's primary configuration.

NOTE: Spring's test framework caches application contexts between tests.
Therefore, as long as your tests share the same configuration (no matter how it is discovered), the potentially time-consuming process of loading the context happens only once.



[[boot-features-testing-spring-boot-applications-excluding-config]]
==== Excluding Test Configuration
If your application uses component scanning (for example, if you use `@SpringBootApplication` or `@ComponentScan`), you may find top-level configuration classes that you created only for specific tests accidentally get picked up everywhere.

As we <<boot-features-testing-spring-boot-applications-detecting-config,have seen earlier>>, `@TestConfiguration` can be used on an inner class of a test to customize the primary configuration.
When placed on a top-level class, `@TestConfiguration` indicates that classes in `src/test/java` should not be picked up by scanning.
You can then import that class explicitly where it is required, as shown in the following example:

[source,java,pending-extract=true,indent=0]
----
	@SpringBootTest
	@Import(MyTestsConfiguration.class)
	class MyTests {

		@Test
		void exampleTest() {
			...
		}

	}
----

NOTE: If you directly use `@ComponentScan` (that is, not through `@SpringBootApplication`) you need to register the `TypeExcludeFilter` with it.
See {spring-boot-module-api}/context/TypeExcludeFilter.html[the Javadoc] for details.




[[boot-features-testing-spring-boot-application-arguments]]
==== Using Application Arguments
If your application expects <<boot-features-application-arguments,arguments>>, you can
have `@SpringBootTest` inject them using the `args` attribute.

[source,java,indent=0]
----
include::{include-springbootfeatures}/testing/ApplicationArgumentTests.java[tag=*]
----



[[boot-features-testing-spring-boot-applications-testing-with-mock-environment]]
==== Testing with a mock environment
By default, `@SpringBootTest` does not start the server.
If you have web endpoints that you want to test against this mock environment, you can additionally configure {spring-framework-docs}/testing.html#spring-mvc-test-framework[`MockMvc`] as shown in the following example:

[source,java,indent=0]
----
include::{include-springbootfeatures}/testing/MockMvcTests.java[tag=*]
----

TIP: If you want to focus only on the web layer and not start a complete `ApplicationContext`, consider <<boot-features-testing-spring-boot-applications-testing-autoconfigured-mvc-tests,using `@WebMvcTest` instead>>.

Alternatively, you can configure a {spring-framework-docs}/testing.html#webtestclient-tests[`WebTestClient`] as shown in the following example:

[source,java,indent=0]
----
include::{include-springbootfeatures}/testing/MockWebTestClientTests.java[tag=*]
----

[TIP]
====
Testing within a mocked environment is usually faster than running with a full Servlet container.
However, since mocking occurs at the Spring MVC layer, code that relies on lower-level Servlet container behavior cannot be directly tested with MockMvc.

For example, Spring Boot's error handling is based on the "`error page`" support provided by the Servlet container.
This means that, whilst you can test your MVC layer throws and handles exceptions as expected, you cannot directly test that a specific <<boot-features-error-handling-custom-error-pages, custom error page>> is rendered.
If you need to test these lower-level concerns, you can start a fully running server as described in the next section.
====



[[boot-features-testing-spring-boot-applications-testing-with-running-server]]
==== Testing with a running server
If you need to start a full running server, we recommend that you use random ports.
If you use `@SpringBootTest(webEnvironment=WebEnvironment.RANDOM_PORT)`, an available port is picked at random each time your test runs.

The `@LocalServerPort` annotation can be used to <<howto.adoc#howto-discover-the-http-port-at-runtime,inject the actual port used>> into your test.
For convenience, tests that need to make REST calls to the started server can additionally `@Autowire` a {spring-framework-docs}/testing.html#webtestclient-tests[`WebTestClient`], which resolves relative links to the running server and comes with a dedicated API for verifying responses, as shown in the following example:

[source,java,indent=0]
----
include::{include-springbootfeatures}/testing/RandomPortWebTestClientTests.java[tag=*]
----

This setup requires `spring-webflux` on the classpath.
If you can't or won't add webflux, Spring Boot also provides a `TestRestTemplate` facility:

[source,java,indent=0]
----
include::{include-springbootfeatures}/testing/RandomPortTestRestTemplateTests.java[tag=*]
----



[[boot-features-testing-spring-boot-applications-customizing-web-test-client]]
==== Customizing WebTestClient
To customize the `WebTestClient` bean, configure a `WebTestClientBuilderCustomizer` bean.
Any such beans are called with the `WebTestClient.Builder` that is used to create the `WebTestClient`.



[[boot-features-testing-spring-boot-applications-jmx]]
==== Using JMX
As the test context framework caches context, JMX is disabled by default to prevent identical components to register on the same domain.
If such test needs access to an `MBeanServer`, consider marking it dirty as well:

[source,java,indent=0]
----
include::{include-springbootfeatures}/testing/jmx/SampleJmxTests.java[tag=*]
----



[[boot-features-testing-spring-boot-applications-metrics]]
==== Using Metrics
Regardless of your classpath, meter registries, except the in-memory backed, are not auto-configured when using `@SpringBootTest`.

If you need to export metrics to a different backend as part of an integration test, annotate it with `@AutoConfigureMetrics`.



[[boot-features-testing-spring-boot-applications-mocking-beans]]
==== Mocking and Spying Beans
When running tests, it is sometimes necessary to mock certain components within your application context.
For example, you may have a facade over some remote service that is unavailable during development.
Mocking can also be useful when you want to simulate failures that might be hard to trigger in a real environment.

Spring Boot includes a `@MockBean` annotation that can be used to define a Mockito mock for a bean inside your `ApplicationContext`.
You can use the annotation to add new beans or replace a single existing bean definition.
The annotation can be used directly on test classes, on fields within your test, or on `@Configuration` classes and fields.
When used on a field, the instance of the created mock is also injected.
Mock beans are automatically reset after each test method.

[NOTE]
====
If your test uses one of Spring Boot's test annotations (such as `@SpringBootTest`), this feature is automatically enabled.
To use this feature with a different arrangement, a listener must be explicitly added, as shown in the following example:

[source,java,pending-extract=true,indent=0]
----
	@TestExecutionListeners(MockitoTestExecutionListener.class)
----

====

The following example replaces an existing `RemoteService` bean with a mock implementation:

[source,java,pending-extract=true,indent=0]
----
	import org.junit.jupiter.api.Test;
	import org.springframework.beans.factory.annotation.*;
	import org.springframework.boot.test.context.*;
	import org.springframework.boot.test.mock.mockito.*;

	import static org.assertj.core.api.Assertions.*;
	import static org.mockito.BDDMockito.*;

	@SpringBootTest
	class MyTests {

		@MockBean
		private RemoteService remoteService;

		@Autowired
		private Reverser reverser;

		@Test
		void exampleTest() {
			// RemoteService has been injected into the reverser bean
			given(this.remoteService.someCall()).willReturn("mock");
			String reverse = reverser.reverseSomeCall();
			assertThat(reverse).isEqualTo("kcom");
		}

	}
----

NOTE: `@MockBean` cannot be used to mock the behavior of a bean that's exercised during application context refresh.
By the time the test is executed, the application context refresh has completed and it is too late to configure the mocked behavior.
We recommend using a `@Bean` method to create and configure the mock in this situation.

Additionally, you can use `@SpyBean` to wrap any existing bean with a Mockito `spy`.
See the {spring-boot-test-module-api}/mock/mockito/SpyBean.html[Javadoc] for full details.

NOTE: CGLib proxies, such as those created for scoped beans, declare the proxied methods as `final`.
This stops Mockito from functioning correctly as it cannot mock or spy on `final` methods in its default configuration.
If you want to mock or spy on such a bean, configure Mockito to use its inline mock maker by adding `org.mockito:mockito-inline` to your application's test dependencies.
This allows Mockito to mock and spy on `final` methods.

NOTE: While Spring's test framework caches application contexts between tests and reuses a context for tests sharing the same configuration, the use of `@MockBean` or `@SpyBean` influences the cache key, which will most likely increase the number of contexts.

TIP: If you are using `@SpyBean` to spy on a bean with `@Cacheable` methods that refer to parameters by name, your application must be compiled with `-parameters`.
This ensures that the parameter names are available to the caching infrastructure once the bean has been spied upon.

TIP: When you are using `@SpyBean` to spy on a bean that is proxied by Spring, you may need to remove Spring's proxy in some situations, for example when setting expectations using `given` or `when`.
Use `AopTestUtils.getTargetObject(yourProxiedSpy)` to do so.



[[boot-features-testing-spring-boot-applications-testing-autoconfigured-tests]]
==== Auto-configured Tests
Spring Boot's auto-configuration system works well for applications but can sometimes be a little too much for tests.
It often helps to load only the parts of the configuration that are required to test a "`slice`" of your application.
For example, you might want to test that Spring MVC controllers are mapping URLs correctly, and you do not want to involve database calls in those tests, or you might want to test JPA entities, and you are not interested in the web layer when those tests run.

The `spring-boot-test-autoconfigure` module includes a number of annotations that can be used to automatically configure such "`slices`".
Each of them works in a similar way, providing a `@...Test` annotation that loads the `ApplicationContext` and one or more `@AutoConfigure...` annotations that can be used to customize auto-configuration settings.

NOTE: Each slice restricts component scan to appropriate components and loads a very restricted set of auto-configuration classes.
If you need to exclude one of them, most `@...Test` annotations provide an `excludeAutoConfiguration` attribute.
Alternatively, you can use `@ImportAutoConfiguration#exclude`.

NOTE: Including multiple "`slices`" by using several `@...Test` annotations in one test is not supported.
If you need multiple "`slices`", pick one of the `@...Test` annotations and include the `@AutoConfigure...` annotations of the other "`slices`" by hand.

TIP: It is also possible to use the `@AutoConfigure...` annotations with the standard `@SpringBootTest` annotation.
You can use this combination if you are not interested in "`slicing`" your application but you want some of the auto-configured test beans.



[[boot-features-testing-spring-boot-applications-testing-autoconfigured-json-tests]]
==== Auto-configured JSON Tests
To test that object JSON serialization and deserialization is working as expected, you can use the `@JsonTest` annotation.
`@JsonTest` auto-configures the available supported JSON mapper, which can be one of the following libraries:

* Jackson `ObjectMapper`, any `@JsonComponent` beans and any Jackson ``Module``s
* `Gson`
* `Jsonb`

TIP: A list of the auto-configurations that are enabled by `@JsonTest` can be <<appendix-test-auto-configuration.adoc#test-auto-configuration,found in the appendix>>.

If you need to configure elements of the auto-configuration, you can use the `@AutoConfigureJsonTesters` annotation.

Spring Boot includes AssertJ-based helpers that work with the JSONAssert and JsonPath libraries to check that JSON appears as expected.
The `JacksonTester`, `GsonTester`, `JsonbTester`, and `BasicJsonTester` classes can be used for Jackson, Gson, Jsonb, and Strings respectively.
Any helper fields on the test class can be `@Autowired` when using `@JsonTest`.
The following example shows a test class for Jackson:

[source,java,pending-extract=true,indent=0]
----
	import org.junit.jupiter.api.Test;
	import org.springframework.beans.factory.annotation.*;
	import org.springframework.boot.test.autoconfigure.json.*;
	import org.springframework.boot.test.context.*;
	import org.springframework.boot.test.json.*;

	import static org.assertj.core.api.Assertions.*;

	@JsonTest
	class MyJsonTests {

		@Autowired
		private JacksonTester<VehicleDetails> json;

		@Test
		void testSerialize() throws Exception {
			VehicleDetails details = new VehicleDetails("Honda", "Civic");
			// Assert against a `.json` file in the same package as the test
			assertThat(this.json.write(details)).isEqualToJson("expected.json");
			// Or use JSON path based assertions
			assertThat(this.json.write(details)).hasJsonPathStringValue("@.make");
			assertThat(this.json.write(details)).extractingJsonPathStringValue("@.make")
					.isEqualTo("Honda");
		}

		@Test
		void testDeserialize() throws Exception {
			String content = "{\"make\":\"Ford\",\"model\":\"Focus\"}";
			assertThat(this.json.parse(content))
					.isEqualTo(new VehicleDetails("Ford", "Focus"));
			assertThat(this.json.parseObject(content).getMake()).isEqualTo("Ford");
		}

	}
----

NOTE: JSON helper classes can also be used directly in standard unit tests.
To do so, call the `initFields` method of the helper in your `@Before` method if you do not use `@JsonTest`.

If you're using Spring Boot's AssertJ-based helpers to assert on a number value at a given JSON path, you might not be able to use `isEqualTo` depending on the type.
Instead, you can use AssertJ's `satisfies` to assert that the value matches the given condition.
For instance, the following example asserts that the actual number is a float value close to `0.15` within an offset of `0.01`.

[source,java,pending-extract=true,indent=0]
----
	assertThat(json.write(message))
		.extractingJsonPathNumberValue("@.test.numberValue")
		.satisfies((number) -> assertThat(number.floatValue()).isCloseTo(0.15f, within(0.01f)));
----



[[boot-features-testing-spring-boot-applications-testing-autoconfigured-mvc-tests]]
==== Auto-configured Spring MVC Tests
To test whether Spring MVC controllers are working as expected, use the `@WebMvcTest` annotation.
`@WebMvcTest` auto-configures the Spring MVC infrastructure and limits scanned beans to `@Controller`, `@ControllerAdvice`, `@JsonComponent`, `Converter`, `GenericConverter`, `Filter`, `HandlerInterceptor`, `WebMvcConfigurer`, and `HandlerMethodArgumentResolver`.
Regular `@Component` and `@ConfigurationProperties` beans are not scanned when the `@WebMvcTest` annotation is used.
`@EnableConfigurationProperties` can be used to include `@ConfigurationProperties` beans.

TIP: A list of the auto-configuration settings that are enabled by `@WebMvcTest` can be <<appendix-test-auto-configuration.adoc#test-auto-configuration,found in the appendix>>.

TIP: If you need to register extra components, such as the Jackson `Module`, you can import additional configuration classes by using `@Import` on your test.

Often, `@WebMvcTest` is limited to a single controller and is used in combination with `@MockBean` to provide mock implementations for required collaborators.

`@WebMvcTest` also auto-configures `MockMvc`.
Mock MVC offers a powerful way to quickly test MVC controllers without needing to start a full HTTP server.

TIP: You can also auto-configure `MockMvc` in a non-`@WebMvcTest` (such as `@SpringBootTest`) by annotating it with `@AutoConfigureMockMvc`.
The following example uses `MockMvc`:

[source,java,pending-extract=true,indent=0]
----
	import org.junit.jupiter.api.*;
	import org.springframework.beans.factory.annotation.*;
	import org.springframework.boot.test.autoconfigure.web.servlet.*;
	import org.springframework.boot.test.mock.mockito.*;

	import static org.assertj.core.api.Assertions.*;
	import static org.mockito.BDDMockito.*;
	import static org.springframework.test.web.servlet.request.MockMvcRequestBuilders.*;
	import static org.springframework.test.web.servlet.result.MockMvcResultMatchers.*;

	@WebMvcTest(UserVehicleController.class)
	class MyControllerTests {

		@Autowired
		private MockMvc mvc;

		@MockBean
		private UserVehicleService userVehicleService;

		@Test
		void testExample() throws Exception {
			given(this.userVehicleService.getVehicleDetails("sboot"))
					.willReturn(new VehicleDetails("Honda", "Civic"));
			this.mvc.perform(get("/sboot/vehicle").accept(MediaType.TEXT_PLAIN))
					.andExpect(status().isOk()).andExpect(content().string("Honda Civic"));
		}

	}
----

TIP: If you need to configure elements of the auto-configuration (for example, when servlet filters should be applied) you can use attributes in the `@AutoConfigureMockMvc` annotation.

If you use HtmlUnit or Selenium, auto-configuration also provides an HtmlUnit `WebClient` bean and/or a Selenium `WebDriver` bean.
The following example uses HtmlUnit:

[source,java,pending-extract=true,indent=0]
----
	import com.gargoylesoftware.htmlunit.*;
	import org.junit.jupiter.api.*;
	import org.springframework.beans.factory.annotation.*;
	import org.springframework.boot.test.autoconfigure.web.servlet.*;
	import org.springframework.boot.test.mock.mockito.*;

	import static org.assertj.core.api.Assertions.*;
	import static org.mockito.BDDMockito.*;

	@WebMvcTest(UserVehicleController.class)
	class MyHtmlUnitTests {

		@Autowired
		private WebClient webClient;

		@MockBean
		private UserVehicleService userVehicleService;

		@Test
		void testExample() throws Exception {
			given(this.userVehicleService.getVehicleDetails("sboot"))
					.willReturn(new VehicleDetails("Honda", "Civic"));
			HtmlPage page = this.webClient.getPage("/sboot/vehicle.html");
			assertThat(page.getBody().getTextContent()).isEqualTo("Honda Civic");
		}

	}
----

NOTE: By default, Spring Boot puts `WebDriver` beans in a special "`scope`" to ensure that the driver exits after each test and that a new instance is injected.
If you do not want this behavior, you can add `@Scope("singleton")` to your `WebDriver` `@Bean` definition.

WARNING: The `webDriver` scope created by Spring Boot will replace any user defined scope of the same name.
If you define your own `webDriver` scope you may find it stops working when you use `@WebMvcTest`.

If you have Spring Security on the classpath, `@WebMvcTest` will also scan `WebSecurityConfigurer` beans.
Instead of disabling security completely for such tests, you can use Spring Security's test support.
More details on how to use Spring Security's `MockMvc` support can be found in this _<<howto.adoc#howto-use-test-with-spring-security>>_ how-to section.

TIP: Sometimes writing Spring MVC tests is not enough; Spring Boot can help you run <<boot-features-testing-spring-boot-applications-testing-with-running-server, full end-to-end tests with an actual server>>.



[[boot-features-testing-spring-boot-applications-testing-autoconfigured-webflux-tests]]
==== Auto-configured Spring WebFlux Tests
To test that {spring-framework-docs}/web-reactive.html[Spring WebFlux] controllers are working as expected, you can use the `@WebFluxTest` annotation.
`@WebFluxTest` auto-configures the Spring WebFlux infrastructure and limits scanned beans to `@Controller`, `@ControllerAdvice`, `@JsonComponent`, `Converter`, `GenericConverter`, `WebFilter`, and `WebFluxConfigurer`.
Regular `@Component` and `@ConfigurationProperties` beans are not scanned when the `@WebFluxTest` annotation is used.
`@EnableConfigurationProperties` can be used to include `@ConfigurationProperties` beans.

TIP: A list of the auto-configurations that are enabled by `@WebFluxTest` can be <<appendix-test-auto-configuration.adoc#test-auto-configuration,found in the appendix>>.

TIP: If you need to register extra components, such as Jackson `Module`, you can import additional configuration classes using `@Import` on your test.

Often, `@WebFluxTest` is limited to a single controller and used in combination with the `@MockBean` annotation to provide mock implementations for required collaborators.

`@WebFluxTest` also auto-configures {spring-framework-docs}/testing.html#webtestclient[`WebTestClient`], which offers a powerful way to quickly test WebFlux controllers without needing to start a full HTTP server.

TIP: You can also auto-configure `WebTestClient` in a non-`@WebFluxTest` (such as `@SpringBootTest`) by annotating it with `@AutoConfigureWebTestClient`.
The following example shows a class that uses both `@WebFluxTest` and a `WebTestClient`:

[source,java,pending-extract=true,indent=0]
----
	import org.junit.jupiter.api.Test;

	import org.springframework.beans.factory.annotation.Autowired;
	import org.springframework.boot.test.autoconfigure.web.reactive.WebFluxTest;
	import org.springframework.http.MediaType;
	import org.springframework.test.web.reactive.server.WebTestClient;

	@WebFluxTest(UserVehicleController.class)
	class MyControllerTests {

		@Autowired
		private WebTestClient webClient;

		@MockBean
		private UserVehicleService userVehicleService;

		@Test
		void testExample() throws Exception {
			given(this.userVehicleService.getVehicleDetails("sboot"))
					.willReturn(new VehicleDetails("Honda", "Civic"));
			this.webClient.get().uri("/sboot/vehicle").accept(MediaType.TEXT_PLAIN)
					.exchange()
					.expectStatus().isOk()
					.expectBody(String.class).isEqualTo("Honda Civic");
		}

	}
----

TIP: This setup is only supported by WebFlux applications as using `WebTestClient` in a mocked web application only works with WebFlux at the moment.

NOTE: `@WebFluxTest` cannot detect routes registered via the functional web framework.
For testing `RouterFunction` beans in the context, consider importing your `RouterFunction` yourself via `@Import` or using `@SpringBootTest`.

NOTE: `@WebFluxTest` cannot detect custom security configuration registered via a `@Bean` of type `SecurityWebFilterChain`.
To include that in your test, you will need to import the configuration that registers the bean via `@Import` or use `@SpringBootTest`.

TIP: Sometimes writing Spring WebFlux tests is not enough; Spring Boot can help you run <<boot-features-testing-spring-boot-applications-testing-with-running-server, full end-to-end tests with an actual server>>.



[[boot-features-testing-spring-boot-applications-testing-autoconfigured-cassandra-test]]
==== Auto-configured Data Cassandra Tests
You can use `@DataCassandraTest` to test Cassandra applications.
By default, it configures a `CassandraTemplate`, scans for `@Table` classes, and configures Spring Data Cassandra repositories.
Regular `@Component` and `@ConfigurationProperties` beans are not scanned when the `@DataCassandraTest` annotation is used.
`@EnableConfigurationProperties` can be used to include `@ConfigurationProperties` beans.
(For more about using Cassandra with Spring Boot, see "<<boot-features-cassandra>>", earlier in this chapter.)

TIP: A list of the auto-configuration settings that are enabled by `@DataCassandraTest` can be <<appendix-test-auto-configuration.adoc#test-auto-configuration,found in the appendix>>.

The following example shows a typical setup for using Cassandra tests in Spring Boot:

[source,java,pending-extract=true,indent=0]
----
	import org.springframework.beans.factory.annotation.Autowired;
	import org.springframework.boot.test.autoconfigure.data.cassandra.DataCassandraTest;

	@DataCassandraTest
	class ExampleDataCassandraTests {

		@Autowired
		private YourRepository repository;

		//
	}
----



[[boot-features-testing-spring-boot-applications-testing-autoconfigured-jpa-test]]
==== Auto-configured Data JPA Tests
You can use the `@DataJpaTest` annotation to test JPA applications.
By default, it scans for `@Entity` classes and configures Spring Data JPA repositories.
If an embedded database is available on the classpath, it configures one as well.
Regular `@Component` and `@ConfigurationProperties` beans are not scanned when the `@DataJpaTest` annotation is used.
`@EnableConfigurationProperties` can be used to include `@ConfigurationProperties` beans.

TIP: A list of the auto-configuration settings that are enabled by `@DataJpaTest` can be <<appendix-test-auto-configuration.adoc#test-auto-configuration,found in the appendix>>.

By default, data JPA tests are transactional and roll back at the end of each test.
See the {spring-framework-docs}/testing.html#testcontext-tx-enabling-transactions[relevant section] in the Spring Framework Reference Documentation for more details.
If that is not what you want, you can disable transaction management for a test or for the whole class as follows:

[source,java,pending-extract=true,indent=0]
----
	import org.junit.jupiter.api.Test;
	import org.springframework.boot.test.autoconfigure.orm.jpa.DataJpaTest;
	import org.springframework.transaction.annotation.Propagation;
	import org.springframework.transaction.annotation.Transactional;

	@DataJpaTest
	@Transactional(propagation = Propagation.NOT_SUPPORTED)
	class ExampleNonTransactionalTests {

	}
----

Data JPA tests may also inject a {spring-boot-test-autoconfigure-module-code}/orm/jpa/TestEntityManager.java[`TestEntityManager`] bean, which provides an alternative to the standard JPA `EntityManager` that is specifically designed for tests.
If you want to use `TestEntityManager` outside of `@DataJpaTest` instances, you can also use the `@AutoConfigureTestEntityManager` annotation.
A `JdbcTemplate` is also available if you need that.
The following example shows the `@DataJpaTest` annotation in use:

[source,java,pending-extract=true,indent=0]
----
	import org.junit.jupiter.api.Test;
	import org.springframework.boot.test.autoconfigure.orm.jpa.*;

	import static org.assertj.core.api.Assertions.*;

	@DataJpaTest
	class ExampleRepositoryTests {

		@Autowired
		private TestEntityManager entityManager;

		@Autowired
		private UserRepository repository;

		@Test
		void testExample() throws Exception {
			this.entityManager.persist(new User("sboot", "1234"));
			User user = this.repository.findByUsername("sboot");
			assertThat(user.getUsername()).isEqualTo("sboot");
			assertThat(user.getVin()).isEqualTo("1234");
		}

	}
----

In-memory embedded databases generally work well for tests, since they are fast and do not require any installation.
If, however, you prefer to run tests against a real database you can use the `@AutoConfigureTestDatabase` annotation, as shown in the following example:

[source,java,pending-extract=true,indent=0]
----
	@DataJpaTest
	@AutoConfigureTestDatabase(replace=Replace.NONE)
	class ExampleRepositoryTests {

		// ...

	}
----



[[boot-features-testing-spring-boot-applications-testing-autoconfigured-jdbc-test]]
==== Auto-configured JDBC Tests
`@JdbcTest` is similar to `@DataJpaTest` but is for tests that only require a `DataSource` and do not use Spring Data JDBC.
By default, it configures an in-memory embedded database and a `JdbcTemplate`.
Regular `@Component` and `@ConfigurationProperties` beans are not scanned when the `@JdbcTest` annotation is used.
`@EnableConfigurationProperties` can be used to include `@ConfigurationProperties` beans.

TIP: A list of the auto-configurations that are enabled by `@JdbcTest` can be <<appendix-test-auto-configuration.adoc#test-auto-configuration,found in the appendix>>.

By default, JDBC tests are transactional and roll back at the end of each test.
See the {spring-framework-docs}/testing.html#testcontext-tx-enabling-transactions[relevant section] in the Spring Framework Reference Documentation for more details.
If that is not what you want, you can disable transaction management for a test or for the whole class, as follows:

[source,java,pending-extract=true,indent=0]
----
	import org.junit.jupiter.api.Test;
	import org.springframework.boot.test.autoconfigure.jdbc.JdbcTest;
	import org.springframework.transaction.annotation.Propagation;
	import org.springframework.transaction.annotation.Transactional;

	@JdbcTest
	@Transactional(propagation = Propagation.NOT_SUPPORTED)
	class ExampleNonTransactionalTests {

	}
----

If you prefer your test to run against a real database, you can use the `@AutoConfigureTestDatabase` annotation in the same way as for `DataJpaTest`.
(See "<<boot-features-testing-spring-boot-applications-testing-autoconfigured-jpa-test>>".)



[[boot-features-testing-spring-boot-applications-testing-autoconfigured-data-jdbc-test]]
==== Auto-configured Data JDBC Tests
`@DataJdbcTest` is similar to `@JdbcTest` but is for tests that use Spring Data JDBC repositories.
By default, it configures an in-memory embedded database, a `JdbcTemplate`, and Spring Data JDBC repositories.
Regular `@Component` and `@ConfigurationProperties` beans are not scanned when the `@DataJdbcTest` annotation is used.
`@EnableConfigurationProperties` can be used to include `@ConfigurationProperties` beans.

TIP: A list of the auto-configurations that are enabled by `@DataJdbcTest` can be <<appendix-test-auto-configuration.adoc#test-auto-configuration,found in the appendix>>.

By default, Data JDBC tests are transactional and roll back at the end of each test.
See the {spring-framework-docs}/testing.html#testcontext-tx-enabling-transactions[relevant section] in the Spring Framework Reference Documentation for more details.
If that is not what you want, you can disable transaction management for a test or for the whole test class as <<boot-features-testing-spring-boot-applications-testing-autoconfigured-jdbc-test,shown in the JDBC example>>.

If you prefer your test to run against a real database, you can use the `@AutoConfigureTestDatabase` annotation in the same way as for `DataJpaTest`.
(See "<<boot-features-testing-spring-boot-applications-testing-autoconfigured-jpa-test>>".)



[[boot-features-testing-spring-boot-applications-testing-autoconfigured-jooq-test]]
==== Auto-configured jOOQ Tests
You can use `@JooqTest` in a similar fashion as `@JdbcTest` but for jOOQ-related tests.
As jOOQ relies heavily on a Java-based schema that corresponds with the database schema, the existing `DataSource` is used.
If you want to replace it with an in-memory database, you can use `@AutoConfigureTestDatabase` to override those settings.
(For more about using jOOQ with Spring Boot, see "<<boot-features-jooq>>", earlier in this chapter.)
Regular `@Component` and `@ConfigurationProperties` beans are not scanned when the `@JooqTest` annotation is used.
`@EnableConfigurationProperties` can be used to include `@ConfigurationProperties` beans.

TIP: A list of the auto-configurations that are enabled by `@JooqTest` can be <<appendix-test-auto-configuration.adoc#test-auto-configuration,found in the appendix>>.

`@JooqTest` configures a `DSLContext`.
The following example shows the `@JooqTest` annotation in use:

[source,java,pending-extract=true,indent=0]
----
	import org.jooq.DSLContext;
	import org.junit.jupiter.api.Test;
	import org.springframework.boot.test.autoconfigure.jooq.JooqTest;

	@JooqTest
	class ExampleJooqTests {

		@Autowired
		private DSLContext dslContext;
	}
----

JOOQ tests are transactional and roll back at the end of each test by default.
If that is not what you want, you can disable transaction management for a test or for the whole test class as <<boot-features-testing-spring-boot-applications-testing-autoconfigured-jdbc-test,shown in the JDBC example>>.



[[boot-features-testing-spring-boot-applications-testing-autoconfigured-mongo-test]]
==== Auto-configured Data MongoDB Tests
You can use `@DataMongoTest` to test MongoDB applications.
By default, it configures an in-memory embedded MongoDB (if available), configures a `MongoTemplate`, scans for `@Document` classes, and configures Spring Data MongoDB repositories.
Regular `@Component` and `@ConfigurationProperties` beans are not scanned when the `@DataMongoTest` annotation is used.
`@EnableConfigurationProperties` can be used to include `@ConfigurationProperties` beans.
(For more about using MongoDB with Spring Boot, see "<<boot-features-mongodb>>", earlier in this chapter.)

TIP: A list of the auto-configuration settings that are enabled by `@DataMongoTest` can be <<appendix-test-auto-configuration.adoc#test-auto-configuration,found in the appendix>>.

The following class shows the `@DataMongoTest` annotation in use:

[source,java,pending-extract=true,indent=0]
----
	import org.springframework.beans.factory.annotation.Autowired;
	import org.springframework.boot.test.autoconfigure.data.mongo.DataMongoTest;
	import org.springframework.data.mongodb.core.MongoTemplate;

	@DataMongoTest
	class ExampleDataMongoTests {

		@Autowired
		private MongoTemplate mongoTemplate;

		//
	}
----

In-memory embedded MongoDB generally works well for tests, since it is fast and does not require any developer installation.
If, however, you prefer to run tests against a real MongoDB server, you should exclude the embedded MongoDB auto-configuration, as shown in the following example:

[source,java,pending-extract=true,indent=0]
----
	import org.springframework.boot.autoconfigure.mongo.embedded.EmbeddedMongoAutoConfiguration;
	import org.springframework.boot.test.autoconfigure.data.mongo.DataMongoTest;

	@DataMongoTest(excludeAutoConfiguration = EmbeddedMongoAutoConfiguration.class)
	class ExampleDataMongoNonEmbeddedTests {

	}
----



[[boot-features-testing-spring-boot-applications-testing-autoconfigured-neo4j-test]]
==== Auto-configured Data Neo4j Tests
You can use `@DataNeo4jTest` to test Neo4j applications.
By default, it scans for `@Node` classes, and configures Spring Data Neo4j repositories.
Regular `@Component` and `@ConfigurationProperties` beans are not scanned when the `@DataNeo4jTest` annotation is used.
`@EnableConfigurationProperties` can be used to include `@ConfigurationProperties` beans.
(For more about using Neo4J with Spring Boot, see "<<boot-features-neo4j>>", earlier in this chapter.)

TIP: A list of the auto-configuration settings that are enabled by `@DataNeo4jTest` can be <<appendix-test-auto-configuration.adoc#test-auto-configuration,found in the appendix>>.

The following example shows a typical setup for using Neo4J tests in Spring Boot:

[source,java,pending-extract=true,indent=0]
----
	import org.springframework.beans.factory.annotation.Autowired;
	import org.springframework.boot.test.autoconfigure.data.neo4j.DataNeo4jTest;

	@DataNeo4jTest
	class ExampleDataNeo4jTests {

		@Autowired
		private YourRepository repository;

		//
	}
----

By default, Data Neo4j tests are transactional and roll back at the end of each test.
See the {spring-framework-docs}/testing.html#testcontext-tx-enabling-transactions[relevant section] in the Spring Framework Reference Documentation for more details.
If that is not what you want, you can disable transaction management for a test or for the whole class, as follows:

[source,java,pending-extract=true,indent=0]
----
	import org.springframework.boot.test.autoconfigure.data.neo4j.DataNeo4jTest;
	import org.springframework.transaction.annotation.Propagation;
	import org.springframework.transaction.annotation.Transactional;

	@DataNeo4jTest
	@Transactional(propagation = Propagation.NOT_SUPPORTED)
	class ExampleNonTransactionalTests {

	}
----

NOTE: Transactional tests are not supported with reactive access.
If you are using this style, you must configure `@DataNeo4jTest` tests as described above.



[[boot-features-testing-spring-boot-applications-testing-autoconfigured-redis-test]]
==== Auto-configured Data Redis Tests
You can use `@DataRedisTest` to test Redis applications.
By default, it scans for `@RedisHash` classes and configures Spring Data Redis repositories.
Regular `@Component` and `@ConfigurationProperties` beans are not scanned when the `@DataRedisTest` annotation is used.
`@EnableConfigurationProperties` can be used to include `@ConfigurationProperties` beans.
(For more about using Redis with Spring Boot, see "<<boot-features-redis>>", earlier in this chapter.)

TIP: A list of the auto-configuration settings that are enabled by `@DataRedisTest` can be <<appendix-test-auto-configuration.adoc#test-auto-configuration,found in the appendix>>.

The following example shows the `@DataRedisTest` annotation in use:

[source,java,pending-extract=true,indent=0]
----
	import org.springframework.beans.factory.annotation.Autowired;
	import org.springframework.boot.test.autoconfigure.data.redis.DataRedisTest;

	@DataRedisTest
	class ExampleDataRedisTests {

		@Autowired
		private YourRepository repository;

		//
	}
----



[[boot-features-testing-spring-boot-applications-testing-autoconfigured-ldap-test]]
==== Auto-configured Data LDAP Tests
You can use `@DataLdapTest` to test LDAP applications.
By default, it configures an in-memory embedded LDAP (if available), configures an `LdapTemplate`, scans for `@Entry` classes, and configures Spring Data LDAP repositories.
Regular `@Component` and `@ConfigurationProperties` beans are not scanned when the `@DataLdapTest` annotation is used.
`@EnableConfigurationProperties` can be used to include `@ConfigurationProperties` beans.
(For more about using LDAP with Spring Boot, see "<<boot-features-ldap>>", earlier in this chapter.)

TIP: A list of the auto-configuration settings that are enabled by `@DataLdapTest` can be <<appendix-test-auto-configuration.adoc#test-auto-configuration,found in the appendix>>.

The following example shows the `@DataLdapTest` annotation in use:

[source,java,pending-extract=true,indent=0]
----
	import org.springframework.beans.factory.annotation.Autowired;
	import org.springframework.boot.test.autoconfigure.data.ldap.DataLdapTest;
	import org.springframework.ldap.core.LdapTemplate;

	@DataLdapTest
	class ExampleDataLdapTests {

		@Autowired
		private LdapTemplate ldapTemplate;

		//
	}
----

In-memory embedded LDAP generally works well for tests, since it is fast and does not require any developer installation.
If, however, you prefer to run tests against a real LDAP server, you should exclude the embedded LDAP auto-configuration, as shown in the following example:

[source,java,pending-extract=true,indent=0]
----
	import org.springframework.boot.autoconfigure.ldap.embedded.EmbeddedLdapAutoConfiguration;
	import org.springframework.boot.test.autoconfigure.data.ldap.DataLdapTest;

	@DataLdapTest(excludeAutoConfiguration = EmbeddedLdapAutoConfiguration.class)
	class ExampleDataLdapNonEmbeddedTests {

	}
----



[[boot-features-testing-spring-boot-applications-testing-autoconfigured-rest-client]]
==== Auto-configured REST Clients
You can use the `@RestClientTest` annotation to test REST clients.
By default, it auto-configures Jackson, GSON, and Jsonb support, configures a `RestTemplateBuilder`, and adds support for `MockRestServiceServer`.
Regular `@Component` and `@ConfigurationProperties` beans are not scanned when the `@RestClientTest` annotation is used.
`@EnableConfigurationProperties` can be used to include `@ConfigurationProperties` beans.

TIP: A list of the auto-configuration settings that are enabled by `@RestClientTest` can be <<appendix-test-auto-configuration.adoc#test-auto-configuration,found in the appendix>>.

The specific beans that you want to test should be specified by using the `value` or `components` attribute of `@RestClientTest`, as shown in the following example:

[source,java,pending-extract=true,indent=0]
----
	@RestClientTest(RemoteVehicleDetailsService.class)
	class ExampleRestClientTest {

		@Autowired
		private RemoteVehicleDetailsService service;

		@Autowired
		private MockRestServiceServer server;

		@Test
		void getVehicleDetailsWhenResultIsSuccessShouldReturnDetails()
				throws Exception {
			this.server.expect(requestTo("/greet/details"))
					.andRespond(withSuccess("hello", MediaType.TEXT_PLAIN));
			String greeting = this.service.callRestService();
			assertThat(greeting).isEqualTo("hello");
		}

	}
----



[[boot-features-testing-spring-boot-applications-testing-autoconfigured-rest-docs]]
==== Auto-configured Spring REST Docs Tests
You can use the `@AutoConfigureRestDocs` annotation to use {spring-restdocs}[Spring REST Docs] in your tests with Mock MVC, REST Assured, or WebTestClient.
It removes the need for the JUnit extension in Spring REST Docs.

`@AutoConfigureRestDocs` can be used to override the default output directory (`target/generated-snippets` if you are using Maven or `build/generated-snippets` if you are using Gradle).
It can also be used to configure the host, scheme, and port that appears in any documented URIs.



[[boot-features-testing-spring-boot-applications-testing-autoconfigured-rest-docs-mock-mvc]]
===== Auto-configured Spring REST Docs Tests with Mock MVC
`@AutoConfigureRestDocs` customizes the `MockMvc` bean to use Spring REST Docs when testing Servlet-based web applications.
You can inject it by using `@Autowired` and use it in your tests as you normally would when using Mock MVC and Spring REST Docs, as shown in the following example:

[source,java,pending-extract=true,indent=0]
----
	import org.junit.jupiter.api.Test;

	import org.springframework.beans.factory.annotation.Autowired;
	import org.springframework.boot.test.autoconfigure.web.servlet.WebMvcTest;
	import org.springframework.http.MediaType;
	import org.springframework.test.web.servlet.MockMvc;

	import static org.springframework.restdocs.mockmvc.MockMvcRestDocumentation.document;
	import static org.springframework.test.web.servlet.request.MockMvcRequestBuilders.get;
	import static org.springframework.test.web.servlet.result.MockMvcResultMatchers.*;

	@WebMvcTest(UserController.class)
	@AutoConfigureRestDocs
	class UserDocumentationTests {

		@Autowired
		private MockMvc mvc;

		@Test
		void listUsers() throws Exception {
			this.mvc.perform(get("/users").accept(MediaType.TEXT_PLAIN))
					.andExpect(status().isOk())
					.andDo(document("list-users"));
		}

	}
----

If you require more control over Spring REST Docs configuration than offered by the attributes of `@AutoConfigureRestDocs`, you can use a `RestDocsMockMvcConfigurationCustomizer` bean, as shown in the following example:

[source,java,pending-extract=true,indent=0]
----
	@TestConfiguration
	static class CustomizationConfiguration
			implements RestDocsMockMvcConfigurationCustomizer {

		@Override
		public void customize(MockMvcRestDocumentationConfigurer configurer) {
			configurer.snippets().withTemplateFormat(TemplateFormats.markdown());
		}

	}
----

If you want to make use of Spring REST Docs support for a parameterized output directory, you can create a `RestDocumentationResultHandler` bean.
The auto-configuration calls `alwaysDo` with this result handler, thereby causing each `MockMvc` call to automatically generate the default snippets.
The following example shows a `RestDocumentationResultHandler` being defined:

[source,java,pending-extract=true,indent=0]
----
	@TestConfiguration(proxyBeanMethods = false)
	static class ResultHandlerConfiguration {

		@Bean
		public RestDocumentationResultHandler restDocumentation() {
			return MockMvcRestDocumentation.document("{method-name}");
		}

	}
----



[[boot-features-testing-spring-boot-applications-testing-autoconfigured-rest-docs-web-test-client]]
===== Auto-configured Spring REST Docs Tests with WebTestClient
`@AutoConfigureRestDocs` can also be used with `WebTestClient` when testing reactive web applications.
You can inject it by using `@Autowired` and use it in your tests as you normally would when using `@WebFluxTest` and Spring REST Docs, as shown in the following example:

[source,java,indent=0]
----
include::{include-springbootfeatures}/testing/restdocs/webclient/UsersDocumentationTests.java[tag=*]
----

If you require more control over Spring REST Docs configuration than offered by the attributes of `@AutoConfigureRestDocs`, you can use a `RestDocsWebTestClientConfigurationCustomizer` bean, as shown in the following example:

[source,java,indent=0]
----
include::{include-springbootfeatures}/testing/restdocs/webclient/AdvancedRestDocsConfiguration.java[tag=*]
----



[[boot-features-testing-spring-boot-applications-testing-autoconfigured-rest-docs-rest-assured]]
===== Auto-configured Spring REST Docs Tests with REST Assured
`@AutoConfigureRestDocs` makes a `RequestSpecification` bean, preconfigured to use Spring REST Docs, available to your tests.
You can inject it by using `@Autowired` and use it in your tests as you normally would when using REST Assured and Spring REST Docs, as shown in the following example:

[source,java,indent=0]
----
include::{include-springbootfeatures}/testing/restdocs/restassured/UserDocumentationTests.java[tag=*]
----

If you require more control over Spring REST Docs configuration than offered by the attributes of `@AutoConfigureRestDocs`, a `RestDocsRestAssuredConfigurationCustomizer` bean can be used, as shown in the following example:

[source,java,indent=0]
----
include::{include-springbootfeatures}/testing/restdocs/restassured/AdvancedRestDocsConfiguration.java[tag=*]
----



[[boot-features-testing-spring-boot-applications-testing-autoconfigured-webservices]]
==== Auto-configured Spring Web Services Tests
You can use `@WebServiceClientTest` to test applications that use call web services using the Spring Web Services project.
By default, it configures a mock `WebServiceServer` bean and automatically customizes your `WebServiceTemplateBuilder`.
(For more about using Web Services with Spring Boot, see "<<boot-features-webservices>>", earlier in this chapter.)


TIP: A list of the auto-configuration settings that are enabled by `@WebServiceClientTest` can be <<appendix-test-auto-configuration.adoc#test-auto-configuration,found in the appendix>>.

The following example shows the `@WebServiceClientTest` annotation in use:

[source,java,pending-extract=true,indent=0]
----
	@WebServiceClientTest(ExampleWebServiceClient.class)
	class WebServiceClientIntegrationTests {

		@Autowired
		private MockWebServiceServer server;

		@Autowired
		private ExampleWebServiceClient client;

		@Test
		void mockServerCall() {
			this.server.expect(payload(new StringSource("<request/>"))).andRespond(
					withPayload(new StringSource("<response><status>200</status></response>")));
			assertThat(this.client.test()).extracting(Response::getStatus).isEqualTo(200);
		}

	}
----



[[boot-features-testing-spring-boot-applications-testing-auto-configured-additional-auto-config]]
==== Additional Auto-configuration and Slicing
Each slice provides one or more `@AutoConfigure...` annotations that namely defines the auto-configurations that should be included as part of a slice.
Additional auto-configurations can be added on a test-by-test basis by creating a custom `@AutoConfigure...` annotation or by adding `@ImportAutoConfiguration` to the test as shown in the following example:

[source,java,pending-extract=true,indent=0]
----
	@JdbcTest
	@ImportAutoConfiguration(IntegrationAutoConfiguration.class)
	class ExampleJdbcTests {

	}
----

NOTE: Make sure to not use the regular `@Import` annotation to import auto-configurations as they are handled in a specific way by Spring Boot.

Alternatively, additional auto-configurations can be added for any use of a slice annotation by registering them in `META-INF/spring.factories` as shown in the following example:

[indent=0]
----
	org.springframework.boot.test.autoconfigure.jdbc.JdbcTest=com.example.IntegrationAutoConfiguration
----

TIP: A slice or `@AutoConfigure...` annotation can be customized this way as long as it is meta-annotated with `@ImportAutoConfiguration`.



[[boot-features-testing-spring-boot-applications-testing-user-configuration]]
==== User Configuration and Slicing
If you <<using-spring-boot.adoc#using-boot-structuring-your-code, structure your code>> in a sensible way, your `@SpringBootApplication` class is <<boot-features-testing-spring-boot-applications-detecting-config, used by default>> as the configuration of your tests.

It then becomes important not to litter the application's main class with configuration settings that are specific to a particular area of its functionality.

Assume that you are using Spring Batch and you rely on the auto-configuration for it.
You could define your `@SpringBootApplication` as follows:

[source,java,pending-extract=true,indent=0]
----
	@SpringBootApplication
	@EnableBatchProcessing
	public class SampleApplication { ... }
----

Because this class is the source configuration for the test, any slice test actually tries to start Spring Batch, which is definitely not what you want to do.
A recommended approach is to move that area-specific configuration to a separate `@Configuration` class at the same level as your application, as shown in the following example:

[source,java,pending-extract=true,indent=0]
----
	@Configuration(proxyBeanMethods = false)
	@EnableBatchProcessing
	public class BatchConfiguration { ... }
----

NOTE: Depending on the complexity of your application, you may either have a single `@Configuration` class for your customizations or one class per domain area.
The latter approach lets you enable it in one of your tests, if necessary, with the `@Import` annotation.

Test slices exclude `@Configuration` classes from scanning.
For example, for a `@WebMvcTest`, the following configuration will not include the given `WebMvcConfigurer` bean in the application context loaded by the test slice:

[source,java,pending-extract=true,indent=0]
----
	@Configuration
	public class WebConfiguration {
		@Bean
		public WebMvcConfigurer testConfigurer() {
			return new WebMvcConfigurer() {
				...
			};
		}
	}
----

The configuration below will, however, cause the custom `WebMvcConfigurer` to be loaded by the test slice.

[source,java,pending-extract=true,indent=0]
----
	@Component
	public class TestWebMvcConfigurer implements WebMvcConfigurer {
		...
	}
----

Another source of confusion is classpath scanning.
Assume that, while you structured your code in a sensible way, you need to scan an additional package.
Your application may resemble the following code:

[source,java,pending-extract=true,indent=0]
----
	@SpringBootApplication
	@ComponentScan({ "com.example.app", "org.acme.another" })
	public class SampleApplication { ... }
----

Doing so effectively overrides the default component scan directive with the side effect of scanning those two packages regardless of the slice that you chose.
For instance, a `@DataJpaTest` seems to suddenly scan components and user configurations of your application.
Again, moving the custom directive to a separate class is a good way to fix this issue.

TIP: If this is not an option for you, you can create a `@SpringBootConfiguration` somewhere in the hierarchy of your test so that it is used instead.
Alternatively, you can specify a source for your test, which disables the behavior of finding a default one.



[[boot-features-testing-spring-boot-applications-with-spock]]
==== Using Spock to Test Spring Boot Applications
If you wish to use Spock to test a Spring Boot application, you should add a dependency on Spock's `spock-spring` module to your application's build.
`spock-spring` integrates Spring's test framework into Spock.
See http://spockframework.org/spock/docs/2.0-M4/modules.html#_spring_module[the documentation for Spock's Spring module] for further details.

NOTE: As of Spring Boot 2.5.x and its support for Groovy 3.x you have two options to make use of Spock:
Either use the latest Spock 2.0 milestone or release that is compatible with Groovy 3.x or stick with Spock 1.3 and downgrade Spring Boot's Groovy version to 2.5.x.



[[boot-features-test-utilities]]
=== Test Utilities
A few test utility classes that are generally useful when testing your application are packaged as part of `spring-boot`.



[[boot-features-configfileapplicationcontextinitializer-test-utility]]
==== ConfigFileApplicationContextInitializer
`ConfigFileApplicationContextInitializer` is an `ApplicationContextInitializer` that you can apply to your tests to load Spring Boot `application.properties` files.
You can use it when you do not need the full set of features provided by `@SpringBootTest`, as shown in the following example:

[source,java,pending-extract=true,indent=0]
----
	@ContextConfiguration(classes = Config.class,
		initializers = ConfigFileApplicationContextInitializer.class)
----

NOTE: Using `ConfigFileApplicationContextInitializer` alone does not provide support for `@Value("${...}")` injection.
Its only job is to ensure that `application.properties` files are loaded into Spring's `Environment`.
For `@Value` support, you need to either additionally configure a `PropertySourcesPlaceholderConfigurer` or use `@SpringBootTest`, which auto-configures one for you.



[[boot-features-test-property-values]]
==== TestPropertyValues
`TestPropertyValues` lets you quickly add properties to a `ConfigurableEnvironment` or `ConfigurableApplicationContext`.
You can call it with `key=value` strings, as follows:

[source,java,pending-extract=true,indent=0]
----
	TestPropertyValues.of("org=Spring", "name=Boot").applyTo(env);
----



[[boot-features-output-capture-test-utility]]
==== OutputCapture
`OutputCapture` is a JUnit `Extension` that you can use to capture `System.out` and `System.err` output.
To use add `@ExtendWith(OutputCaptureExtension.class)` and inject `CapturedOutput` as an argument to your test class constructor or test method as follows:

[source,java,indent=0]
----
include::{include-springbootfeatures}/testing/OutputCaptureTests.java[tag=*]
----



[[boot-features-rest-templates-test-utility]]
==== TestRestTemplate
`TestRestTemplate` is a convenience alternative to Spring's `RestTemplate` that is useful in integration tests.
You can get a vanilla template or one that sends Basic HTTP authentication (with a username and password).
In either case, the template behaves in a test-friendly way by not throwing exceptions on server-side errors.

TIP: Spring Framework 5.0 provides a new `WebTestClient` that works for <<boot-features-testing-spring-boot-applications-testing-autoconfigured-webflux-tests, WebFlux integration tests>> and both <<boot-features-testing-spring-boot-applications-testing-with-running-server, WebFlux and MVC end-to-end testing>>.
It provides a fluent API for assertions, unlike `TestRestTemplate`.

It is recommended, but not mandatory, to use the Apache HTTP Client (version 4.3.2 or better).
If you have that on your classpath, the `TestRestTemplate` responds by configuring the client appropriately.
If you do use Apache's HTTP client, some additional test-friendly features are enabled:

* Redirects are not followed (so you can assert the response location).
* Cookies are ignored (so the template is stateless).

`TestRestTemplate` can be instantiated directly in your integration tests, as shown in the following example:

[source,java,pending-extract=true,indent=0]
----
	public class MyTest {

		private TestRestTemplate template = new TestRestTemplate();

		@Test
		public void testRequest() throws Exception {
			HttpHeaders headers = this.template.getForEntity(
					"https://myhost.example.com/example", String.class).getHeaders();
			assertThat(headers.getLocation()).hasHost("other.example.com");
		}

	}
----

Alternatively, if you use the `@SpringBootTest` annotation with `WebEnvironment.RANDOM_PORT` or `WebEnvironment.DEFINED_PORT`, you can inject a fully configured `TestRestTemplate` and start using it.
If necessary, additional customizations can be applied through the `RestTemplateBuilder` bean.
Any URLs that do not specify a host and port automatically connect to the embedded server, as shown in the following example:

[source,java,indent=0]
----
include::{include-springbootfeatures}/testing/webclient/SampleWebClientTests.java[tag=*]
----



[[boot-features-websockets]]
== WebSockets
Spring Boot provides WebSockets auto-configuration for embedded Tomcat, Jetty, and Undertow.
If you deploy a war file to a standalone container, Spring Boot assumes that the container is responsible for the configuration of its WebSocket support.

Spring Framework provides {spring-framework-docs}/web.html#websocket[rich WebSocket support] for MVC web applications that can be easily accessed through the `spring-boot-starter-websocket` module.

WebSocket support is also available for {spring-framework-docs}/web-reactive.html#webflux-websocket[reactive web applications] and requires to include the WebSocket API alongside `spring-boot-starter-webflux`:

[source,xml,indent=0,subs="verbatim,quotes,attributes"]
----
	<dependency>
		<groupId>javax.websocket</groupId>
		<artifactId>javax.websocket-api</artifactId>
	</dependency>
----



[[boot-features-webservices]]
== Web Services
Spring Boot provides Web Services auto-configuration so that all you must do is define your `Endpoints`.

The {spring-webservices-docs}[Spring Web Services features] can be easily accessed with the `spring-boot-starter-webservices` module.

`SimpleWsdl11Definition` and `SimpleXsdSchema` beans can be automatically created for your WSDLs and XSDs respectively.
To do so, configure their location, as shown in the following example:


[source,yaml,indent=0,configprops,configblocks]
----
	spring:
	  webservices:
	    wsdl-locations: "classpath:/wsdl"
----



[[boot-features-webservices-template]]
=== Calling Web Services with WebServiceTemplate
If you need to call remote Web services from your application, you can use the {spring-webservices-docs}#client-web-service-template[`WebServiceTemplate`] class.
Since `WebServiceTemplate` instances often need to be customized before being used, Spring Boot does not provide any single auto-configured `WebServiceTemplate` bean.
It does, however, auto-configure a `WebServiceTemplateBuilder`, which can be used to create `WebServiceTemplate` instances when needed.

The following code shows a typical example:

[source,java,pending-extract=true,indent=0]
----
	@Service
	public class MyService {

		private final WebServiceTemplate webServiceTemplate;

		public MyService(WebServiceTemplateBuilder webServiceTemplateBuilder) {
			this.webServiceTemplate = webServiceTemplateBuilder.build();
		}

		public DetailsResp someWsCall(DetailsReq detailsReq) {
			 return (DetailsResp) this.webServiceTemplate.marshalSendAndReceive(detailsReq, new SoapActionCallback(ACTION));
		}

	}
----

By default, `WebServiceTemplateBuilder` detects a suitable HTTP-based `WebServiceMessageSender` using the available HTTP client libraries on the classpath.
You can also customize read and connection timeouts as follows:

[source,java,pending-extract=true,indent=0]
----
	@Bean
	public WebServiceTemplate webServiceTemplate(WebServiceTemplateBuilder builder) {
		return builder.messageSenders(new HttpWebServiceMessageSenderBuilder()
				.setConnectTimeout(5000).setReadTimeout(2000).build()).build();
	}
----



[[boot-features-developing-auto-configuration]]
== Creating Your Own Auto-configuration
If you work in a company that develops shared libraries, or if you work on an open-source or commercial library, you might want to develop your own auto-configuration.
Auto-configuration classes can be bundled in external jars and still be picked-up by Spring Boot.

Auto-configuration can be associated to a "`starter`" that provides the auto-configuration code as well as the typical libraries that you would use with it.
We first cover what you need to know to build your own auto-configuration and then we move on to the <<boot-features-custom-starter,typical steps required to create a custom starter>>.

TIP: A https://github.com/snicoll-demos/spring-boot-master-auto-configuration[demo project] is available to showcase how you can create a starter step-by-step.



[[boot-features-understanding-auto-configured-beans]]
=== Understanding Auto-configured Beans
Under the hood, auto-configuration is implemented with standard `@Configuration` classes.
Additional `@Conditional` annotations are used to constrain when the auto-configuration should apply.
Usually, auto-configuration classes use `@ConditionalOnClass` and `@ConditionalOnMissingBean` annotations.
This ensures that auto-configuration applies only when relevant classes are found and when you have not declared your own `@Configuration`.

You can browse the source code of {spring-boot-autoconfigure-module-code}[`spring-boot-autoconfigure`] to see the `@Configuration` classes that Spring provides (see the {spring-boot-code}/spring-boot-project/spring-boot-autoconfigure/src/main/resources/META-INF/spring.factories[`META-INF/spring.factories`] file).



[[boot-features-locating-auto-configuration-candidates]]
=== Locating Auto-configuration Candidates
Spring Boot checks for the presence of a `META-INF/spring.factories` file within your published jar.
The file should list your configuration classes under the `EnableAutoConfiguration` key, as shown in the following example:

[indent=0]
----
	org.springframework.boot.autoconfigure.EnableAutoConfiguration=\
	com.mycorp.libx.autoconfigure.LibXAutoConfiguration,\
	com.mycorp.libx.autoconfigure.LibXWebAutoConfiguration
----

NOTE: Auto-configurations must be loaded that way _only_.
Make sure that they are defined in a specific package space and that they are never the target of component scanning.
Furthermore, auto-configuration classes should not enable component scanning to find additional components.
Specific ``@Import``s should be used instead.

You can use the {spring-boot-autoconfigure-module-code}/AutoConfigureAfter.java[`@AutoConfigureAfter`] or {spring-boot-autoconfigure-module-code}/AutoConfigureBefore.java[`@AutoConfigureBefore`] annotations if your configuration needs to be applied in a specific order.
For example, if you provide web-specific configuration, your class may need to be applied after `WebMvcAutoConfiguration`.

If you want to order certain auto-configurations that should not have any direct knowledge of each other, you can also use `@AutoConfigureOrder`.
That annotation has the same semantic as the regular `@Order` annotation but provides a dedicated order for auto-configuration classes.

As with standard `@Configuration` classes, the order in which auto-configuration classes are applied only affects the order in which their beans are defined.
The order in which those beans are subsequently created is unaffected and is determined by each bean's dependencies and any `@DependsOn` relationships.



[[boot-features-condition-annotations]]
=== Condition Annotations
You almost always want to include one or more `@Conditional` annotations on your auto-configuration class.
The `@ConditionalOnMissingBean` annotation is one common example that is used to allow developers to override auto-configuration if they are not happy with your defaults.

Spring Boot includes a number of `@Conditional` annotations that you can reuse in your own code by annotating `@Configuration` classes or individual `@Bean` methods.
These annotations include:

* <<boot-features-class-conditions>>
* <<boot-features-bean-conditions>>
* <<boot-features-property-conditions>>
* <<boot-features-resource-conditions>>
* <<boot-features-web-application-conditions>>
* <<boot-features-spel-conditions>>



[[boot-features-class-conditions]]
==== Class Conditions
The `@ConditionalOnClass` and `@ConditionalOnMissingClass` annotations let `@Configuration` classes be included based on the presence or absence of specific classes.
Due to the fact that annotation metadata is parsed by using https://asm.ow2.io/[ASM], you can use the `value` attribute to refer to the real class, even though that class might not actually appear on the running application classpath.
You can also use the `name` attribute if you prefer to specify the class name by using a `String` value.

This mechanism does not apply the same way to `@Bean` methods where typically the return type is the target of the condition: before the condition on the method applies, the JVM will have loaded the class and potentially processed method references which will fail if the class is not present.

To handle this scenario, a separate `@Configuration` class can be used to isolate the condition, as shown in the following example:

[source,java,pending-extract=true,indent=0]
----
	@Configuration(proxyBeanMethods = false)
	// Some conditions
	public class MyAutoConfiguration {

		// Auto-configured beans

		@Configuration(proxyBeanMethods = false)
		@ConditionalOnClass(EmbeddedAcmeService.class)
		static class EmbeddedConfiguration {

			@Bean
			@ConditionalOnMissingBean
			public EmbeddedAcmeService embeddedAcmeService() { ... }

		}

	}
----

TIP: If you use `@ConditionalOnClass` or `@ConditionalOnMissingClass` as a part of a meta-annotation to compose your own composed annotations, you must use `name` as referring to the class in such a case is not handled.



[[boot-features-bean-conditions]]
==== Bean Conditions
The `@ConditionalOnBean` and `@ConditionalOnMissingBean` annotations let a bean be included based on the presence or absence of specific beans.
You can use the `value` attribute to specify beans by type or `name` to specify beans by name.
The `search` attribute lets you limit the `ApplicationContext` hierarchy that should be considered when searching for beans.

When placed on a `@Bean` method, the target type defaults to the return type of the method, as shown in the following example:

[source,java,pending-extract=true,indent=0]
----
	@Configuration(proxyBeanMethods = false)
	public class MyAutoConfiguration {

		@Bean
		@ConditionalOnMissingBean
		public MyService myService() { ... }

	}
----

In the preceding example, the `myService` bean is going to be created if no bean of type `MyService` is already contained in the `ApplicationContext`.

TIP: You need to be very careful about the order in which bean definitions are added, as these conditions are evaluated based on what has been processed so far.
For this reason, we recommend using only `@ConditionalOnBean` and `@ConditionalOnMissingBean` annotations on auto-configuration classes (since these are guaranteed to load after any user-defined bean definitions have been added).

NOTE: `@ConditionalOnBean` and `@ConditionalOnMissingBean` do not prevent `@Configuration` classes from being created.
The only difference between using these conditions at the class level and marking each contained `@Bean` method with the annotation is that the former prevents registration of the `@Configuration` class as a bean if the condition does not match.

TIP: When declaring a `@Bean` method, provide as much type information as possible in the method's return type.
For example, if your bean's concrete class implements an interface the bean method's return type should be the concrete class and not the interface.
Providing as much type information as possible in `@Bean` methods is particularly important when using bean conditions as their evaluation can only rely upon to type information that's available in the method signature.



[[boot-features-property-conditions]]
==== Property Conditions
The `@ConditionalOnProperty` annotation lets configuration be included based on a Spring Environment property.
Use the `prefix` and `name` attributes to specify the property that should be checked.
By default, any property that exists and is not equal to `false` is matched.
You can also create more advanced checks by using the `havingValue` and `matchIfMissing` attributes.



[[boot-features-resource-conditions]]
==== Resource Conditions
The `@ConditionalOnResource` annotation lets configuration be included only when a specific resource is present.
Resources can be specified by using the usual Spring conventions, as shown in the following example: `file:/home/user/test.dat`.



[[boot-features-web-application-conditions]]
==== Web Application Conditions
The `@ConditionalOnWebApplication` and `@ConditionalOnNotWebApplication` annotations let configuration be included depending on whether the application is a "`web application`".
A servlet-based web application is any application that uses a Spring `WebApplicationContext`, defines a `session` scope, or has a `ConfigurableWebEnvironment`.
A reactive web application is any application that uses a `ReactiveWebApplicationContext`, or has a `ConfigurableReactiveWebEnvironment`.

The `@ConditionalOnWarDeployment` annotation lets configuration be included depending on whether the application is a traditional WAR application that is deployed to a container.
This condition will not match for applications that are run with an embedded server.



[[boot-features-spel-conditions]]
==== SpEL Expression Conditions
The `@ConditionalOnExpression` annotation lets configuration be included based on the result of a {spring-framework-docs}/core.html#expressions[SpEL expression].



[[boot-features-test-autoconfig]]
=== Testing your Auto-configuration
An auto-configuration can be affected by many factors: user configuration (`@Bean` definition and `Environment` customization), condition evaluation (presence of a particular library), and others.
Concretely, each test should create a well defined `ApplicationContext` that represents a combination of those customizations.
`ApplicationContextRunner` provides a great way to achieve that.

`ApplicationContextRunner` is usually defined as a field of the test class to gather the base, common configuration.
The following example makes sure that `UserServiceAutoConfiguration` is always invoked:

[source,java,indent=0]
----
include::{include-springbootfeatures}/testing/UserServiceAutoConfigurationTests.java[tag=runner]
----

TIP: If multiple auto-configurations have to be defined, there is no need to order their declarations as they are invoked in the exact same order as when running the application.

Each test can use the runner to represent a particular use case.
For instance, the sample below invokes a user configuration (`UserConfiguration`) and checks that the auto-configuration backs off properly.
Invoking `run` provides a callback context that can be used with `AssertJ`.

[source,java,indent=0]
----
include::{include-springbootfeatures}/testing/UserServiceAutoConfigurationTests.java[tag=test-user-config]
----

It is also possible to easily customize the `Environment`, as shown in the following example:

[source,java,indent=0]
----
include::{include-springbootfeatures}/testing/UserServiceAutoConfigurationTests.java[tag=test-env]
----

The runner can also be used to display the `ConditionEvaluationReport`.
The report can be printed at `INFO` or `DEBUG` level.
The following example shows how to use the `ConditionEvaluationReportLoggingListener` to print the report in auto-configuration tests.

[source,java,pending-extract=true,indent=0]
----
	@Test
	void autoConfigTest() {
		ConditionEvaluationReportLoggingListener initializer = new ConditionEvaluationReportLoggingListener(
				LogLevel.INFO);
		ApplicationContextRunner contextRunner = new ApplicationContextRunner()
				.withInitializer(initializer).run((context) -> {
						// Do something...
				});
	}
----



==== Simulating a Web Context
If you need to test an auto-configuration that only operates in a Servlet or Reactive web application context, use the `WebApplicationContextRunner` or `ReactiveWebApplicationContextRunner` respectively.



==== Overriding the Classpath
It is also possible to test what happens when a particular class and/or package is not present at runtime.
Spring Boot ships with a `FilteredClassLoader` that can easily be used by the runner.
In the following example, we assert that if `UserService` is not present, the auto-configuration is properly disabled:

[source,java,indent=0]
----
include::{include-springbootfeatures}/testing/UserServiceAutoConfigurationTests.java[tag=test-classloader]
----



[[boot-features-custom-starter]]
=== Creating Your Own Starter
A typical Spring Boot starter contains code to auto-configure and customize the infrastructure of a given technology, let's call that "acme".
To make it easily extensible, a number of configuration keys in a dedicated namespace can be exposed to the environment.
Finally, a single "starter" dependency is provided to help users get started as easily as possible.

Concretely, a custom starter can contain the following:

* The `autoconfigure` module that contains the auto-configuration code for "acme".
* The `starter` module that provides a dependency to the `autoconfigure` module as well as "acme" and any additional dependencies that are typically useful.
In a nutshell, adding the starter should provide everything needed to start using that library.

This separation in two modules is in no way necessary.
If "acme" has several flavours, options or optional features, then it is better to separate the auto-configuration as you can clearly express the fact some features are optional.
Besides, you have the ability to craft a starter that provides an opinion about those optional dependencies.
At the same time, others can rely only on the `autoconfigure` module and craft their own starter with different opinions.

If the auto-configuration is relatively straightforward and does not have optional feature, merging the two modules in the starter is definitely an option.



[[boot-features-custom-starter-naming]]
==== Naming
You should make sure to provide a proper namespace for your starter.
Do not start your module names with `spring-boot`, even if you use a different Maven `groupId`.
We may offer official support for the thing you auto-configure in the future.

As a rule of thumb, you should name a combined module after the starter.
For example, assume that you are creating a starter for "acme" and that you name the auto-configure module `acme-spring-boot` and the starter `acme-spring-boot-starter`.
If you only have one module that combines the two, name it `acme-spring-boot-starter`.



[[boot-features-custom-starter-configuration-keys]]
==== Configuration keys
If your starter provides configuration keys, use a unique namespace for them.
In particular, do not include your keys in the namespaces that Spring Boot uses (such as `server`, `management`, `spring`, and so on).
If you use the same namespace, we may modify these namespaces in the future in ways that break your modules.
As a rule of thumb, prefix all your keys with a namespace that you own (e.g. `acme`).

Make sure that configuration keys are documented by adding field javadoc for each property, as shown in the following example:

[source,java,pending-extract=true,indent=0]
----
	@ConfigurationProperties("acme")
	public class AcmeProperties {

		/**
		 * Whether to check the location of acme resources.
		 */
		private boolean checkLocation = true;

		/**
		 * Timeout for establishing a connection to the acme server.
		 */
		private Duration loginTimeout = Duration.ofSeconds(3);

		// getters & setters

	}
----

NOTE: You should only use plain text with `@ConfigurationProperties` field Javadoc, since they are not processed before being added to the JSON.

Here are some rules we follow internally to make sure descriptions are consistent:

* Do not start the description by "The" or "A".
* For `boolean` types, start the description with "Whether" or "Enable".
* For collection-based types, start the description with "Comma-separated list"
* Use `java.time.Duration` rather than `long` and describe the default unit if it differs from milliseconds, e.g. "If a duration suffix is not specified, seconds will be used".
* Do not provide the default value in the description unless it has to be determined at runtime.

Make sure to <<appendix-configuration-metadata.adoc#configuration-metadata-annotation-processor,trigger meta-data generation>> so that IDE assistance is available for your keys as well.
You may want to review the generated metadata (`META-INF/spring-configuration-metadata.json`) to make sure your keys are properly documented.
Using your own starter in a compatible IDE is also a good idea to validate that quality of the metadata.



[[boot-features-custom-starter-module-autoconfigure]]
==== The "`autoconfigure`" Module
The `autoconfigure` module contains everything that is necessary to get started with the library.
It may also contain configuration key definitions (such as `@ConfigurationProperties`) and any callback interface that can be used to further customize how the components are initialized.

TIP: You should mark the dependencies to the library as optional so that you can include the `autoconfigure` module in your projects more easily.
If you do it that way, the library is not provided and, by default, Spring Boot backs off.

Spring Boot uses an annotation processor to collect the conditions on auto-configurations in a metadata file (`META-INF/spring-autoconfigure-metadata.properties`).
If that file is present, it is used to eagerly filter auto-configurations that do not match, which will improve startup time.
It is recommended to add the following dependency in a module that contains auto-configurations:

[source,xml,indent=0,subs="verbatim,quotes,attributes"]
----
	<dependency>
		<groupId>org.springframework.boot</groupId>
		<artifactId>spring-boot-autoconfigure-processor</artifactId>
		<optional>true</optional>
	</dependency>
----

If you have defined auto-configurations directly in your application, make sure to configure the `spring-boot-maven-plugin` to prevent the `repackage` goal from adding the dependency into the fat jar:

[source,xml,indent=0,subs="verbatim,quotes,attributes"]
----
	<project>
		<build>
			<plugins>
				<plugin>
					<groupId>org.springframework.boot</groupId>
					<artifactId>spring-boot-maven-plugin</artifactId>
					<configuration>
						<excludes>
							<exclude>
								<groupId>org.springframework.boot</groupId>
								<artifactId>spring-boot-autoconfigure-processor</artifactId>
							</exclude>
						</excludes>
					</configuration>
				</plugin>
			</plugins>
		</build>
	</project>
----

With Gradle 4.5 and earlier, the dependency should be declared in the `compileOnly` configuration, as shown in the following example:

[source,groovy,indent=0,subs="verbatim,quotes,attributes"]
----
	dependencies {
		compileOnly "org.springframework.boot:spring-boot-autoconfigure-processor"
	}
----

With Gradle 4.6 and later, the dependency should be declared in the `annotationProcessor` configuration, as shown in the following example:

[source,groovy,indent=0,subs="verbatim,quotes,attributes"]
----
	dependencies {
		annotationProcessor "org.springframework.boot:spring-boot-autoconfigure-processor"
	}
----



[[boot-features-custom-starter-module-starter]]
==== Starter Module
The starter is really an empty jar.
Its only purpose is to provide the necessary dependencies to work with the library.
You can think of it as an opinionated view of what is required to get started.

Do not make assumptions about the project in which your starter is added.
If the library you are auto-configuring typically requires other starters, mention them as well.
Providing a proper set of _default_ dependencies may be hard if the number of optional dependencies is high, as you should avoid including dependencies that are unnecessary for a typical usage of the library.
In other words, you should not include optional dependencies.

NOTE: Either way, your starter must reference the core Spring Boot starter (`spring-boot-starter`) directly or indirectly (i.e. no need to add it if your starter relies on another starter).
If a project is created with only your custom starter, Spring Boot's core features will be honoured by the presence of the core starter.



[[boot-features-kotlin]]
== Kotlin support
https://kotlinlang.org[Kotlin] is a statically-typed language targeting the JVM (and other platforms) which allows writing concise and elegant code while providing {kotlin-docs}java-interop.html[interoperability] with existing libraries written in Java.

Spring Boot provides Kotlin support by leveraging the support in other Spring projects such as Spring Framework, Spring Data, and Reactor.
See the {spring-framework-docs}/languages.html#kotlin[Spring Framework Kotlin support documentation] for more information.

The easiest way to start with Spring Boot and Kotlin is to follow https://spring.io/guides/tutorials/spring-boot-kotlin/[this comprehensive tutorial].
You can create new Kotlin projects via https://start.spring.io/#!language=kotlin[start.spring.io].
Feel free to join the #spring channel of https://slack.kotlinlang.org/[Kotlin Slack] or ask a question with the `spring` and `kotlin` tags on https://stackoverflow.com/questions/tagged/spring+kotlin[Stack Overflow] if you need support.



[[boot-features-kotlin-requirements]]
=== Requirements
Spring Boot supports Kotlin 1.3.x.
To use Kotlin, `org.jetbrains.kotlin:kotlin-stdlib` and `org.jetbrains.kotlin:kotlin-reflect` must be present on the classpath.
The `kotlin-stdlib` variants `kotlin-stdlib-jdk7` and `kotlin-stdlib-jdk8` can also be used.

Since https://discuss.kotlinlang.org/t/classes-final-by-default/166[Kotlin classes are final by default], you are likely to want to configure {kotlin-docs}compiler-plugins.html#spring-support[kotlin-spring] plugin in order to automatically open Spring-annotated classes so that they can be proxied.

https://github.com/FasterXML/jackson-module-kotlin[Jackson's Kotlin module] is required for serializing / deserializing JSON data in Kotlin.
It is automatically registered when found on the classpath.
A warning message is logged if Jackson and Kotlin are present but the Jackson Kotlin module is not.

TIP: These dependencies and plugins are provided by default if one bootstraps a Kotlin project on https://start.spring.io/#!language=kotlin[start.spring.io].



[[boot-features-kotlin-null-safety]]
=== Null-safety
One of Kotlin's key features is {kotlin-docs}null-safety.html[null-safety].
It deals with `null` values at compile time rather than deferring the problem to runtime and encountering a `NullPointerException`.
This helps to eliminate a common source of bugs without paying the cost of wrappers like `Optional`.
Kotlin also allows using functional constructs with nullable values as described in this https://www.baeldung.com/kotlin-null-safety[comprehensive guide to null-safety in Kotlin].

Although Java does not allow one to express null-safety in its type system, Spring Framework, Spring Data, and Reactor now provide null-safety of their API via tooling-friendly annotations.
By default, types from Java APIs used in Kotlin are recognized as {kotlin-docs}java-interop.html#null-safety-and-platform-types[platform types] for which null-checks are relaxed.
{kotlin-docs}java-interop.html#jsr-305-support[Kotlin's support for JSR 305 annotations] combined with nullability annotations provide null-safety for the related Spring API in Kotlin.

The JSR 305 checks can be configured by adding the `-Xjsr305` compiler flag with the following options: `-Xjsr305={strict|warn|ignore}`.
The default behavior is the same as `-Xjsr305=warn`.
The `strict` value is required to have null-safety taken in account in Kotlin types inferred from Spring API but should be used with the knowledge that Spring API nullability declaration could evolve even between minor releases and more checks may be added in the future).

WARNING: Generic type arguments, varargs and array elements nullability are not yet supported.
See https://jira.spring.io/browse/SPR-15942[SPR-15942] for up-to-date information.
Also be aware that Spring Boot's own API is {github-issues}10712[not yet annotated].



[[boot-features-kotlin-api]]
=== Kotlin API



[[boot-features-kotlin-api-runapplication]]
==== runApplication
Spring Boot provides an idiomatic way to run an application with `runApplication<MyApplication>(*args)` as shown in the following example:

[source,kotlin,indent=0]
----
	import org.springframework.boot.autoconfigure.SpringBootApplication
	import org.springframework.boot.runApplication

	@SpringBootApplication
	class MyApplication

	fun main(args: Array<String>) {
		runApplication<MyApplication>(*args)
	}
----

This is a drop-in replacement for `SpringApplication.run(MyApplication::class.java, *args)`.
It also allows customization of the application as shown in the following example:

[source,kotlin,indent=0]
----
	runApplication<MyApplication>(*args) {
		setBannerMode(OFF)
	}
----



[[boot-features-kotlin-api-extensions]]
==== Extensions
Kotlin {kotlin-docs}extensions.html[extensions] provide the ability to extend existing classes with additional functionality.
The Spring Boot Kotlin API makes use of these extensions to add new Kotlin specific conveniences to existing APIs.

`TestRestTemplate` extensions, similar to those provided by Spring Framework for `RestOperations` in Spring Framework, are provided.
Among other things, the extensions make it possible to take advantage of Kotlin reified type parameters.



[[boot-features-kotlin-dependency-management]]
=== Dependency management
In order to avoid mixing different versions of Kotlin dependencies on the classpath, Spring Boot imports the Kotlin BOM.

With Maven, the Kotlin version can be customized via the `kotlin.version` property and plugin management is provided for `kotlin-maven-plugin`.
With Gradle, the Spring Boot plugin automatically aligns the `kotlin.version` with the version of the Kotlin plugin.

Spring Boot also manages the version of Coroutines dependencies by importing the Kotlin Coroutines BOM.
The version can be customized via the `kotlin-coroutines.version` property.

TIP: `org.jetbrains.kotlinx:kotlinx-coroutines-reactor` dependency is provided by default if one bootstraps a Kotlin project with at least one reactive dependency on https://start.spring.io/#!language=kotlin[start.spring.io].


[[boot-features-kotlin-configuration-properties]]
=== @ConfigurationProperties
`@ConfigurationProperties` when used in combination with <<boot-features-external-config-constructor-binding,`@ConstructorBinding`>> supports classes with immutable `val` properties as shown in the following example:

[source,kotlin,indent=0]
----
@ConstructorBinding
@ConfigurationProperties("example.kotlin")
data class KotlinExampleProperties(
		val name: String,
		val description: String,
		val myService: MyService) {

	data class MyService(
			val apiToken: String,
			val uri: URI
	)
}
----

TIP: To generate <<appendix-configuration-metadata.adoc#configuration-metadata-annotation-processor,your own metadata>> using the annotation processor, {kotlin-docs}kapt.html[`kapt` should be configured] with the `spring-boot-configuration-processor` dependency.
Note that some features (such as detecting the default value or deprecated items) are not working due to limitations in the model kapt provides.



[[boot-features-kotlin-testing]]
=== Testing
While it is possible to use JUnit 4 to test Kotlin code, JUnit 5 is provided by default and is recommended.
JUnit 5 enables a test class to be instantiated once and reused for all of the class's tests.
This makes it possible to use `@BeforeAll` and `@AfterAll` annotations on non-static methods, which is a good fit for Kotlin.

To mock Kotlin classes, https://mockk.io/[MockK] is recommended.
If you need the `Mockk` equivalent of the Mockito specific <<boot-features-testing-spring-boot-applications-mocking-beans,`@MockBean` and `@SpyBean` annotations>>, you can use https://github.com/Ninja-Squad/springmockk[SpringMockK] which provides similar `@MockkBean` and `@SpykBean` annotations.



[[boot-features-kotlin-resources]]
=== Resources



[[boot-features-kotlin-resources-further-reading]]
==== Further reading
* {kotlin-docs}[Kotlin language reference]
* https://kotlinlang.slack.com/[Kotlin Slack] (with a dedicated #spring channel)
* https://stackoverflow.com/questions/tagged/spring+kotlin[Stackoverflow with `spring` and `kotlin` tags]
* https://try.kotlinlang.org/[Try Kotlin in your browser]
* https://blog.jetbrains.com/kotlin/[Kotlin blog]
* https://kotlin.link/[Awesome Kotlin]
* https://spring.io/guides/tutorials/spring-boot-kotlin/[Tutorial: building web applications with Spring Boot and Kotlin]
* https://spring.io/blog/2016/02/15/developing-spring-boot-applications-with-kotlin[Developing Spring Boot applications with Kotlin]
* https://spring.io/blog/2016/03/20/a-geospatial-messenger-with-kotlin-spring-boot-and-postgresql[A Geospatial Messenger with Kotlin, Spring Boot and PostgreSQL]
* https://spring.io/blog/2017/01/04/introducing-kotlin-support-in-spring-framework-5-0[Introducing Kotlin support in Spring Framework 5.0]
* https://spring.io/blog/2017/08/01/spring-framework-5-kotlin-apis-the-functional-way[Spring Framework 5 Kotlin APIs, the functional way]



[[boot-features-kotlin-resources-examples]]
==== Examples
* https://github.com/sdeleuze/spring-boot-kotlin-demo[spring-boot-kotlin-demo]: regular Spring Boot + Spring Data JPA project
* https://github.com/mixitconf/mixit[mixit]: Spring Boot 2 + WebFlux + Reactive Spring Data MongoDB
* https://github.com/sdeleuze/spring-kotlin-fullstack[spring-kotlin-fullstack]: WebFlux Kotlin fullstack example with Kotlin2js for frontend instead of JavaScript or TypeScript
* https://github.com/spring-petclinic/spring-petclinic-kotlin[spring-petclinic-kotlin]: Kotlin version of the Spring PetClinic Sample Application
* https://github.com/sdeleuze/spring-kotlin-deepdive[spring-kotlin-deepdive]: a step by step migration for Boot 1.0 + Java to Boot 2.0 + Kotlin
* https://github.com/sdeleuze/spring-boot-coroutines-demo[spring-boot-coroutines-demo]: Coroutines sample project



[[boot-features-container-images]]
== Container Images
It is easily possible to package a Spring Boot fat jar as a docker image.
However, there are various downsides to copying and running the fat jar as is in the docker image.
There’s always a certain amount of overhead when running a fat jar without unpacking it, and in a containerized environment this can be noticeable.
The other issue is that putting your application's code and all its dependencies in one layer in the Docker image is sub-optimal.
Since you probably recompile your code more often than you upgrade the version of Spring Boot you use, it’s often better to separate things a bit more.
If you put jar files in the layer before your application classes, Docker often only needs to change the very bottom layer and can pick others up from its cache.

[[boot-layering-docker-images]]
=== Layering Docker Images
To make it easier to create optimized Docker images, Spring Boot supports adding a layer index file to the jar.
It provides a list of layers and the parts of the jar that should be contained within them.
The list of layers in the index is ordered based on the order in which the layers should be added to the Docker/OCI image.
Out-of-the-box, the following layers are supported:

* `dependencies` (for regular released dependencies)
* `spring-boot-loader` (for everything under `org/springframework/boot/loader`)
* `snapshot-dependencies` (for snapshot dependencies)
* `application` (for application classes and resources)

The following shows an example of a `layers.idx` file:

[source,yaml,indent=0]
----
	- "dependencies":
	  - BOOT-INF/lib/library1.jar
	  - BOOT-INF/lib/library2.jar
	- "spring-boot-loader":
	  - org/springframework/boot/loader/JarLauncher.class
	  - org/springframework/boot/loader/jar/JarEntry.class
	- "snapshot-dependencies":
	  - BOOT-INF/lib/library3-SNAPSHOT.jar
	- "application":
	  - META-INF/MANIFEST.MF
	  - BOOT-INF/classes/a/b/C.class
----

This layering is designed to separate code based on how likely it is to change between application builds.
Library code is less likely to change between builds, so it is placed in its own layers to allow tooling to re-use the layers from cache.
Application code is more likely to change between builds so it is isolated in a separate layer.

Spring Boot also supports layering for war files with the help of a `layers.idx`.

For Maven, refer to the {spring-boot-maven-plugin-docs}#repackage-layers[packaging layered jar or war section] for more details on adding a layer index to the archive.
For Gradle, refer to the {spring-boot-gradle-plugin-docs}#packaging-layered-archives[packaging layered jar or war section] of the Gradle plugin documentation.

=== Building Container Images
Spring Boot applications can be containerized <<boot-features-container-images-docker,using Dockerfiles>>, or by <<boot-features-container-images-buildpacks,using Cloud Native Buildpacks to create docker compatible container images that you can run anywhere>>.

[[boot-features-container-images-docker]]
==== Dockerfiles
While it is possible to convert a Spring Boot fat jar into a docker image with just a few lines in the Dockerfile, we will use the <<boot-layering-docker-images,layering feature>> to create an optimized docker image.
When you create a jar containing the layers index file, the `spring-boot-jarmode-layertools` jar will be added as a dependency to your jar.
With this jar on the classpath, you can launch your application in a special mode which allows the bootstrap code to run something entirely different from your application, for example, something that extracts the layers.

CAUTION: The `layertools` mode can not be used with a <<deployment.adoc#deployment-install, fully executable Spring Boot archive>> that includes a launch script.
Disable launch script configuration when building a jar file that is intended to be used with `layertools`.

Here’s how you can launch your jar with a `layertools` jar mode:

----
$ java -Djarmode=layertools -jar my-app.jar
----

This will provide the following output:

----
Usage:
  java -Djarmode=layertools -jar my-app.jar

Available commands:
  list     List layers from the jar that can be extracted
  extract  Extracts layers from the jar for image creation
  help     Help about any command
----

The `extract` command can be used to easily split the application into layers to be added to the dockerfile.
Here's an example of a Dockerfile using `jarmode`.

----
FROM adoptopenjdk:11-jre-hotspot as builder
WORKDIR application
ARG JAR_FILE=target/*.jar
COPY ${JAR_FILE} application.jar
RUN java -Djarmode=layertools -jar application.jar extract

FROM adoptopenjdk:11-jre-hotspot
WORKDIR application
COPY --from=builder application/dependencies/ ./
COPY --from=builder application/spring-boot-loader/ ./
COPY --from=builder application/snapshot-dependencies/ ./
COPY --from=builder application/application/ ./
ENTRYPOINT ["java", "org.springframework.boot.loader.JarLauncher"]
----

Assuming the above `Dockerfile` is in the current directory, your docker image can be built with `docker build .`, or optionally specifying the path to your application jar, as shown in the following example:

[indent=0]
----
	docker build --build-arg JAR_FILE=path/to/myapp.jar .
----

This is a multi-stage dockerfile.
The builder stage extracts the directories that are needed later.
Each of the `COPY` commands relates to the layers extracted by the jarmode.

Of course, a Dockerfile can be written without using the jarmode.
You can use some combination of `unzip` and `mv` to move things to the right layer but jarmode simplifies that.


[[boot-features-container-images-buildpacks]]
==== Cloud Native Buildpacks
Dockerfiles are just one way to build docker images.
Another way to build docker images is directly from your Maven or Gradle plugin, using buildpacks.
If you’ve ever used an application platform such as Cloud Foundry or Heroku then you’ve probably used a buildpack.
Buildpacks are the part of the platform that takes your application and converts it into something that the platform can actually run.
For example, Cloud Foundry’s Java buildpack will notice that you’re pushing a `.jar` file and automatically add a relevant JRE.

With Cloud Native Buildpacks, you can create Docker compatible images that you can run anywhere.
Spring Boot includes buildpack support directly for both Maven and Gradle.
This means you can just type a single command and quickly get a sensible image into your locally running Docker daemon.

Refer to the individual plugin documentation on how to use buildpacks with {spring-boot-maven-plugin-docs}#build-image[Maven] and {spring-boot-gradle-plugin-docs}#build-image[Gradle].

NOTE: The https://github.com/paketo-buildpacks/spring-boot[Paketo Spring Boot buildpack] has also been updated to support the `layers.idx` file so any customization that is applied to it will be reflected in the image created by the buildpack.

NOTE: In order to achieve reproducible builds and container image caching, Buildpacks can manipulate the application resources metadata (such as the file "last modified" information).
You should ensure that your application does not rely on that metadata at runtime.
Spring Boot can use that information when serving static resources, but this can be disabled with configprop:spring.web.resources.cache.use-last-modified[]

[[boot-features-whats-next]]
== What to Read Next
If you want to learn more about any of the classes discussed in this section, you can check out the {spring-boot-api}/[Spring Boot API documentation] or you can browse the {spring-boot-code}[source code directly].
If you have specific questions, take a look at the <<howto.adoc#howto, how-to>> section.

If you are comfortable with Spring Boot's core features, you can continue on and read about <<production-ready-features.adoc#production-ready, production-ready features>>.<|MERGE_RESOLUTION|>--- conflicted
+++ resolved
@@ -1282,11 +1282,7 @@
 The slash has been removed from `key3` because it wasn't surrounded by square brackets.
 
 You may also occasionally need to use the bracket notation if your `key` contains a `.` and you are binding to non-scalar value.
-<<<<<<< HEAD
-For example, binding `a.b=c` to `Map<String, Object>` will return a Map with the entry `{"a"={"b"="c"}}` where as `[a.b]=c` will return a Map with the entry `{"a.b"="c"}`.
-=======
 For example, binding `a.b=c` to `Map<String, Object>` will return a Map with the entry `{"a"={"b"="c"}}` whereas `[a.b]=c` will return a Map with the entry `{"a.b"="c"}`.
->>>>>>> 659ecd0d
 
 
 
