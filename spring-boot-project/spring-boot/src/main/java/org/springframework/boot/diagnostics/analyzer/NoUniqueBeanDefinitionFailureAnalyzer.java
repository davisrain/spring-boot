/*
 * Copyright 2012-2019 the original author or authors.
 *
 * Licensed under the Apache License, Version 2.0 (the "License");
 * you may not use this file except in compliance with the License.
 * You may obtain a copy of the License at
 *
 *      https://www.apache.org/licenses/LICENSE-2.0
 *
 * Unless required by applicable law or agreed to in writing, software
 * distributed under the License is distributed on an "AS IS" BASIS,
 * WITHOUT WARRANTIES OR CONDITIONS OF ANY KIND, either express or implied.
 * See the License for the specific language governing permissions and
 * limitations under the License.
 */

package org.springframework.boot.diagnostics.analyzer;

import org.springframework.beans.BeansException;
import org.springframework.beans.factory.BeanFactory;
import org.springframework.beans.factory.BeanFactoryAware;
import org.springframework.beans.factory.NoSuchBeanDefinitionException;
import org.springframework.beans.factory.NoUniqueBeanDefinitionException;
import org.springframework.beans.factory.config.BeanDefinition;
import org.springframework.beans.factory.config.ConfigurableBeanFactory;
import org.springframework.boot.diagnostics.FailureAnalysis;
import org.springframework.util.Assert;
import org.springframework.util.StringUtils;

/**
 * An {@link AbstractInjectionFailureAnalyzer} that performs analysis of failures caused
 * by a {@link NoUniqueBeanDefinitionException}.
 *
 * @author Andy Wilkinson
 */
class NoUniqueBeanDefinitionFailureAnalyzer extends AbstractInjectionFailureAnalyzer<NoUniqueBeanDefinitionException>
		implements BeanFactoryAware {

	private ConfigurableBeanFactory beanFactory;

	@Override
	public void setBeanFactory(BeanFactory beanFactory) throws BeansException {
		Assert.isInstanceOf(ConfigurableBeanFactory.class, beanFactory);
		this.beanFactory = (ConfigurableBeanFactory) beanFactory;
	}

	@Override
	protected FailureAnalysis analyze(Throwable rootFailure, NoUniqueBeanDefinitionException cause,
			String description) {
		if (description == null) {
			return null;
		}
		String[] beanNames = extractBeanNames(cause);
		if (beanNames == null) {
			return null;
		}
		StringBuilder message = new StringBuilder();
		message.append(String.format("%s required a single bean, but %d were found:%n", description, beanNames.length));
		for (String beanName : beanNames) {
			buildMessage(message, beanName);
		}
		return new FailureAnalysis(message.toString(),
				"Consider marking one of the beans as @Primary, updating the consumer to"
						+ " accept multiple beans, or using @Qualifier to identify the"
						+ " bean that should be consumed",
				cause);
	}

	private void buildMessage(StringBuilder message, String beanName) {
		try {
			BeanDefinition definition = this.beanFactory.getMergedBeanDefinition(beanName);
			message.append(getDefinitionDescription(beanName, definition));
		}
		catch (NoSuchBeanDefinitionException ex) {
			message.append(String.format("\t- %s: a programmatically registered singleton", beanName));
		}
	}

	private String getDefinitionDescription(String beanName, BeanDefinition definition) {
		if (StringUtils.hasText(definition.getFactoryMethodName())) {
			return String.format("\t- %s: defined by method '%s' in %s%n", beanName, definition.getFactoryMethodName(),
					definition.getResourceDescription());
		}
		return String.format("\t- %s: defined in %s%n", beanName, definition.getResourceDescription());
	}

	private String[] extractBeanNames(NoUniqueBeanDefinitionException cause) {
<<<<<<< HEAD
		if (cause.getMessage().contains("but found")) {
			return StringUtils.commaDelimitedListToStringArray(cause.getMessage()
					.substring(cause.getMessage().lastIndexOf(':') + 1).trim());
=======
		if (cause.getMessage().indexOf("but found") > -1) {
			return StringUtils.commaDelimitedListToStringArray(
					cause.getMessage().substring(cause.getMessage().lastIndexOf(':') + 1).trim());
>>>>>>> 24925c3d
		}
		return null;
	}

}<|MERGE_RESOLUTION|>--- conflicted
+++ resolved
@@ -85,15 +85,9 @@
 	}
 
 	private String[] extractBeanNames(NoUniqueBeanDefinitionException cause) {
-<<<<<<< HEAD
 		if (cause.getMessage().contains("but found")) {
-			return StringUtils.commaDelimitedListToStringArray(cause.getMessage()
-					.substring(cause.getMessage().lastIndexOf(':') + 1).trim());
-=======
-		if (cause.getMessage().indexOf("but found") > -1) {
 			return StringUtils.commaDelimitedListToStringArray(
 					cause.getMessage().substring(cause.getMessage().lastIndexOf(':') + 1).trim());
->>>>>>> 24925c3d
 		}
 		return null;
 	}
