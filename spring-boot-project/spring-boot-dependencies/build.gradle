plugins {
	id "org.springframework.boot.bom"
	id "org.springframework.boot.conventions"
	id "org.springframework.boot.deployed"
}

description = "Spring Boot Dependencies"

bom {
	effectiveBomArtifact()
	upgrade {
		policy = "any"
		gitHub {
			issueLabels = ["type: dependency-upgrade"]
		}
	}
	library("ANTLR2", "2.7.7") {
		prohibit("20030911") {
			because "it is old version that used a different versioning scheme"
		}
		group("antlr") {
			modules = [
				"antlr"
			]
		}
	}
	library("AppEngine SDK", "1.9.95") {
		group("com.google.appengine") {
			modules = [
				"appengine-api-1.0-sdk"
			]
		}
	}
	library("Artemis", "2.20.0") {
		group("org.apache.activemq") {
			modules = [
				"artemis-amqp-protocol",
				"artemis-commons",
				"artemis-core-client",
				"artemis-jakarta-client",
				"artemis-jakarta-server",
				"artemis-journal",
				"artemis-selector",
				"artemis-server",
				"artemis-service-extensions"
			]
		}
	}
	library("AspectJ", "1.9.9") {
		group("org.aspectj") {
			modules = [
				"aspectjrt",
				"aspectjtools",
				"aspectjweaver"
			]
		}
	}
	library("AssertJ", "3.22.0") {
		group("org.assertj") {
			modules = [
				"assertj-core"
			]
		}
	}
	library("Awaitility", "4.2.0") {
		group("org.awaitility") {
			modules = [
				"awaitility",
				"awaitility-groovy",
				"awaitility-kotlin",
				"awaitility-scala"
			]
		}
	}
	library("Build Helper Maven Plugin", "3.3.0") {
		group("org.codehaus.mojo") {
			plugins = [
				"build-helper-maven-plugin"
			]
		}
	}
	library("Byte Buddy", "1.12.8") {
		group("net.bytebuddy") {
			modules = [
				"byte-buddy",
				"byte-buddy-agent"
			]
		}
	}
	library("cache2k", "2.6.1.Final") {
		group("org.cache2k") {
			modules = [
					"cache2k-api",
					"cache2k-config",
					"cache2k-core",
					"cache2k-jcache",
					"cache2k-micrometer",
					"cache2k-spring"
			]
		}
	}
	library("Caffeine", "3.0.6") {
		group("com.github.ben-manes.caffeine") {
			modules = [
				"caffeine",
				"guava",
				"jcache",
				"simulator"
			]
		}
	}
	library("Cassandra Driver", "4.14.0") {
		group("com.datastax.oss") {
			imports = [
				"java-driver-bom"
			]
			modules = [
				"java-driver-core" {
					exclude group: "org.slf4j", module: "jcl-over-slf4j"
				}
			]
		}
	}
	library("Classmate", "1.5.1") {
		group("com.fasterxml") {
			modules = [
				"classmate"
			]
		}
	}
	library("Commons Codec", "1.15") {
		group("commons-codec") {
			modules = [
				"commons-codec"
			]
		}
	}
	library("Commons DBCP2", "2.9.0") {
		group("org.apache.commons") {
			modules = [
				"commons-dbcp2" {
					exclude group: "commons-logging", module: "commons-logging"
				}
			]
		}
	}
	library("Commons Lang3", "3.12.0") {
		group("org.apache.commons") {
			modules = [
				"commons-lang3"
			]
		}
	}
	library("Commons Pool", "1.6") {
		group("commons-pool") {
			modules = [
				"commons-pool"
			]
		}
	}
	library("Commons Pool2", "2.11.1") {
		group("org.apache.commons") {
			modules = [
				"commons-pool2"
			]
		}
	}
	library("Couchbase Client", "3.2.6") {
		group("com.couchbase.client") {
			modules = [
				"java-client"
			]
		}
	}
	library("DB2 JDBC", "11.5.7.0") {
		group("com.ibm.db2") {
			modules = [
				"jcc"
			]
		}
	}
	library("Dependency Management Plugin", "1.0.11.RELEASE") {
		group("io.spring.gradle") {
			modules = [
				"dependency-management-plugin"
			]
		}
	}
	library("Derby", "10.15.2.0") {
		group("org.apache.derby") {
			modules = [
				"derby",
				"derbyclient",
				"derbyshared",
				"derbytools"
			]
		}
	}
	library("Dropwizard Metrics", "4.2.9") {
		group("io.dropwizard.metrics") {
			imports = [
				"metrics-bom"
			]
		}
	}
	library("Ehcache3", "3.10.0") {
		group("org.ehcache") {
			modules = [
					"ehcache" {
						classifier = 'jakarta'
					},
					"ehcache-clustered",
					"ehcache-transactions" {
						classifier = 'jakarta'
					}
			]
		}
	}
	library("Elasticsearch", "7.17.1") {
		group("org.elasticsearch") {
			modules = [
				"elasticsearch"
			]
		}
		group("org.elasticsearch.client") {
			modules = [
				"transport",
				"elasticsearch-rest-client" {
					exclude group: "commons-logging", module: "commons-logging"
				},
				"elasticsearch-rest-client-sniffer" {
					exclude group: "commons-logging", module: "commons-logging"
				},
				"elasticsearch-rest-high-level-client"
			]
		}
		group("org.elasticsearch.distribution.integ-test-zip") {
			modules = [
				"elasticsearch" {
					type = 'zip'
				}
			]
		}
		group("org.elasticsearch.plugin") {
			modules = [
				"transport-netty4-client"
			]
		}
	}
	library("Embedded Mongo", "3.4.5") {
		group("de.flapdoodle.embed") {
			modules = [
				"de.flapdoodle.embed.mongo"
			]
		}
	}
	library("Flyway", "8.5.4") {
		group("org.flywaydb") {
			modules = [
				"flyway-core",
				"flyway-firebird",
				"flyway-mysql",
                "flyway-sqlserver"
			]
			plugins = [
				"flyway-maven-plugin"
			]
		}
	}
	library("FreeMarker", "2.3.31") {
		group("org.freemarker") {
			modules = [
				"freemarker"
			]
		}
	}
	library("Git Commit ID Plugin", "5.0.0") {
		group("io.github.git-commit-id") {
			plugins = [
				"git-commit-id-maven-plugin"
			]
		}
	}
	library("Glassfish EL", "4.0.2") {
		group("org.glassfish") {
			modules = [
				"jakarta.el"
			]
		}
	}
	library("Glassfish JAXB", "3.0.2") {
		group("org.glassfish.jaxb") {
			modules = [
				"codemodel",
				"codemodel-annotation-compiler",
				"jaxb-jxc",
				"jaxb-runtime",
				"jaxb-xjc",
				"txw2",
				"txwc2",
				"xsom"
			]
		}
	}
	library("Glassfish JSTL", "2.0.0") {
		group("org.glassfish.web") {
			modules = [
				"jakarta.servlet.jsp.jstl"
			]
		}
	}
	library("Groovy", "4.0.1") {
		group("org.apache.groovy") {
			imports = [
				"groovy-bom"
			]
		}
	}
	library("Gson", "2.9.0") {
		group("com.google.code.gson") {
			modules = [
				"gson"
			]
		}
	}
	library("H2", "2.1.210") {
		group("com.h2database") {
			modules = [
				"h2"
			]
		}
	}
	library("Hamcrest", "2.2") {
		group("org.hamcrest") {
			modules = [
				"hamcrest",
				"hamcrest-core",
				"hamcrest-library"
			]
		}
	}
	library("Hazelcast", "5.1.1") {
		group("com.hazelcast") {
			modules = [
				"hazelcast",
				"hazelcast-spring"
			]
		}
	}
	library("Hazelcast Hibernate5", "2.2.1") {
		group("com.hazelcast") {
			modules = [
				"hazelcast-hibernate52",
				"hazelcast-hibernate53"
			]
		}
	}
	library("Hibernate", "5.6.7.Final") {
		group("org.hibernate") {
			modules = [
				"hibernate-c3p0",
				"hibernate-core-jakarta",
				"hibernate-ehcache",
				"hibernate-entitymanager",
				"hibernate-envers-jakarta",
				"hibernate-hikaricp",
				"hibernate-java8",
				"hibernate-jcache",
				"hibernate-jpamodelgen-jakarta",
				"hibernate-micrometer",
				"hibernate-proxool",
				"hibernate-spatial",
				"hibernate-testing-jakarta",
				"hibernate-vibur"
			]
		}
	}
	library("Hibernate Validator", "7.0.4.Final") {
		group("org.hibernate.validator") {
			modules = [
				"hibernate-validator",
				"hibernate-validator-annotation-processor"
			]
		}
	}
	library("HikariCP", "5.0.1") {
		group("com.zaxxer") {
			modules = [
				"HikariCP"
			]
		}
	}
	library("HSQLDB", "2.6.1") {
		group("org.hsqldb") {
			modules = [
				"hsqldb"
			]
		}
	}
	library("HtmlUnit", "2.60.0") {
		group("net.sourceforge.htmlunit") {
			modules = [
				"htmlunit" {
					exclude group: "commons-logging", module: "commons-logging"
				}
			]
		}
	}
	library("HttpAsyncClient", "4.1.5") {
		group("org.apache.httpcomponents") {
			modules = [
				"httpasyncclient" {
					exclude group: "commons-logging", module: "commons-logging"
				}
			]
		}
	}
	library("HttpClient", "4.5.13") {
		group("org.apache.httpcomponents") {
			modules = [
				"fluent-hc",
				"httpclient" {
					exclude group: "commons-logging", module: "commons-logging"
				},
				"httpclient-cache",
				"httpclient-osgi",
				"httpclient-win",
				"httpmime"
			]
		}
	}
	library("HttpClient5", "5.1.3") {
		group("org.apache.httpcomponents.client5") {
			modules = [
				"httpclient5",
				"httpclient5-cache",
				"httpclient5-fluent",
				"httpclient5-win",
			]
		}
	}
	library("HttpCore", "4.4.15") {
		group("org.apache.httpcomponents") {
			modules = [
				"httpcore",
				"httpcore-nio"
			]
		}
	}
	library("HttpCore5", "5.1.3") {
		group("org.apache.httpcomponents.core5") {
			modules = [
				"httpcore5",
				"httpcore5-h2",
				"httpcore5-reactive"
			]
		}
	}
	library("InfluxDB Java", "2.22") {
		group("org.influxdb") {
			modules = [
				"influxdb-java"
			]
		}
	}
	library("Jackson Bom", "2.13.2") {
		group("com.fasterxml.jackson") {
			imports = [
				"jackson-bom"
			]
		}
	}
	library("Jakarta Activation", "2.0.1") {
		group("com.sun.activation") {
			modules = [
				"jakarta.activation"
			]
		}
		group("jakarta.activation") {
			modules = [
				"jakarta.activation-api"
			]
		}
	}
	library("Jakarta Annotation", "2.0.0") {
		group("jakarta.annotation") {
			modules = [
				"jakarta.annotation-api"
			]
		}
	}
	library("Jakarta JMS", "3.0.0") {
		group("jakarta.jms") {
			modules = [
				"jakarta.jms-api"
			]
		}
	}
	library("Jakarta Json", "2.0.1") {
		group("jakarta.json") {
			modules = [
				"jakarta.json-api"
			]
		}
	}
	library("Jakarta Json Bind", "2.0.0") {
		group("jakarta.json.bind") {
			modules = [
				"jakarta.json.bind-api"
			]
		}
	}
	library("Jakarta Mail", "2.0.1") {
		group("jakarta.mail") {
			modules = [
				"jakarta.mail-api"
			]
		}
	}
	library("Jakarta Management", "1.1.4") {
		group("jakarta.management.j2ee") {
			modules = [
				"jakarta.management.j2ee-api"
			]
		}
	}
	library("Jakarta Persistence", "3.0.0") {
		group("jakarta.persistence") {
			modules = [
				"jakarta.persistence-api"
			]
		}
	}
	library("Jakarta Servlet", "5.0.0") {
		group("jakarta.servlet") {
			modules = [
				"jakarta.servlet-api"
			]
		}
	}
	library("Jakarta Servlet JSP JSTL", "2.0.0") {
		group("jakarta.servlet.jsp.jstl") {
			modules = [
				"jakarta.servlet.jsp.jstl-api"
			]
		}
	}
	library("Jakarta Transaction", "2.0.0") {
		group("jakarta.transaction") {
			modules = [
				"jakarta.transaction-api"
			]
		}
	}
	library("Jakarta Validation", "3.0.1") {
		group("jakarta.validation") {
			modules = [
				"jakarta.validation-api"
			]
		}
	}
	library("Jakarta WebSocket", "2.0.0") {
		group("jakarta.websocket") {
			modules = [
				"jakarta.websocket-api"
			]
		}
	}
	library("Jakarta WS RS", "3.0.0") {
		group("jakarta.ws.rs") {
			modules = [
				"jakarta.ws.rs-api"
			]
		}
	}
	library("Jakarta XML Bind", "3.0.1") {
		group("jakarta.xml.bind") {
			modules = [
				"jakarta.xml.bind-api"
			]
		}
	}
	library("Jakarta XML SOAP", "2.0.1") {
		group("jakarta.xml.soap") {
			modules = [
					"jakarta.xml.soap-api"
			]
		}
	}
	library("Jakarta XML WS", "3.0.1") {
		group("jakarta.xml.ws") {
			modules = [
				"jakarta.xml.ws-api"
			]
		}
	}
	library("Janino", "3.1.6") {
		group("org.codehaus.janino") {
			modules = [
				"commons-compiler",
				"commons-compiler-jdk",
				"janino"
			]
		}
	}
	library("Javax Cache", "1.1.1") {
		group("javax.cache") {
			modules = [
				"cache-api"
			]
		}
	}
	library("Javax Money", "1.1") {
		group("javax.money") {
			modules = [
				"money-api"
			]
		}
	}
	library("Jaxen", "1.2.0") {
		group("jaxen") {
			modules = [
				"jaxen"
			]
		}
	}
	library("Jaybird", "4.0.5.java8") {
		group("org.firebirdsql.jdbc") {
			modules = [
				"jaybird",
				"jaybird-jdk18"
			]
		}
	}
	library("JBoss Logging", "3.4.3.Final") {
		group("org.jboss.logging") {
			modules = [
				"jboss-logging"
			]
		}
	}
	library("JDOM2", "2.0.6.1") {
		group("org.jdom") {
			modules = [
				"jdom2"
			]
		}
	}
	library("Jedis", "3.8.0") {
		group("redis.clients") {
			modules = [
				"jedis"
			]
		}
	}
	library("Jetty EL", "10.0.14") {
		group("org.mortbay.jasper") {
			modules = [
				"apache-el"
			]
		}
	}
	library("Jetty Reactive HTTPClient", "3.0.5") {
		group("org.eclipse.jetty") {
			modules = [
				"jetty-reactive-httpclient"
			]
		}
	}
	library("Jetty", "11.0.8") {
		group("org.eclipse.jetty") {
			imports = [
				"jetty-bom"
			]
		}
	}
	library("JMustache", "1.15") {
		group("com.samskivert") {
			modules = [
				"jmustache"
			]
		}
	}
	library("jOOQ", "3.16.5") {
		group("org.jooq") {
			modules = [
				"jooq",
				"jooq-codegen",
				"jooq-kotlin",
				"jooq-meta"
			]
			plugins = [
				"jooq-codegen-maven"
			]
		}
	}
	library("Json Path", "2.7.0") {
		group("com.jayway.jsonpath") {
			modules = [
				"json-path",
				"json-path-assert"
			]
		}
	}
	library("Json-smart", "2.4.8") {
		group("net.minidev") {
			modules = [
				"json-smart"
			]
		}
	}
	library("JsonAssert", "1.5.0") {
		group("org.skyscreamer") {
			modules = [
				"jsonassert"
			]
		}
	}
	library("JSTL", "1.2") {
		group("javax.servlet") {
			modules = [
				"jstl"
			]
		}
	}
	library("JTDS", "1.3.1") {
		group("net.sourceforge.jtds") {
			modules = [
				"jtds"
			]
		}
	}
	library("JUnit", "4.13.2") {
		group("junit") {
			modules = [
				"junit"
			]
		}
	}
	library("JUnit Jupiter", "5.8.2") {
		group("org.junit") {
			imports = [
				"junit-bom"
			]
		}
	}
	library("Kafka", "3.1.0") {
		group("org.apache.kafka") {
			modules = [
				"connect",
				"connect-api",
				"connect-basic-auth-extension",
				"connect-file",
				"connect-json",
				"connect-mirror",
				"connect-mirror-client",
				"connect-runtime",
				"connect-transforms",
				"generator",
				"kafka-clients",
				"kafka-clients" {
					classifier = "test"
				},
				"kafka-log4j-appender",
				"kafka-metadata",
				"kafka-raft",
				"kafka-server-common",
				"kafka-shell",
				"kafka-storage",
				"kafka-storage-api",
				"kafka-streams",
				"kafka-streams-scala_2.12",
				"kafka-streams-scala_2.13",
				"kafka-streams-test-utils",
				"kafka-tools",
				"kafka_2.12",
				"kafka_2.12" {
					classifier = "test"
				},
				"kafka_2.13",
				"kafka_2.13" {
					classifier = "test"
				},
				"trogdor"
			]
		}
	}
	library("Kotlin", "${kotlinVersion}") {
		group("org.jetbrains.kotlin") {
			imports = [
				"kotlin-bom"
			]
			plugins = [
				"kotlin-maven-plugin"
			]
		}
	}
	library("Kotlin Coroutines", "1.6.0") {
		group("org.jetbrains.kotlinx") {
			imports = [
				"kotlinx-coroutines-bom"
			]
		}
	}
	library("Lettuce", "6.1.8.RELEASE") {
		group("io.lettuce") {
			modules = [
				"lettuce-core"
			]
		}
	}
	library("Liquibase", "4.9.0") {
		group("org.liquibase") {
			modules = [
				"liquibase-cdi",
				"liquibase-core"
			]
			plugins = [
				"liquibase-maven-plugin"
			]
		}
	}
	library("Log4j2", "2.17.2") {
		group("org.apache.logging.log4j") {
			imports = [
				"log4j-bom"
			]
		}
	}
	library("Logback", "1.2.11") {
		group("ch.qos.logback") {
			modules = [
				"logback-access",
				"logback-classic",
				"logback-core"
			]
		}
	}
	library("Lombok", "1.18.22") {
		group("org.projectlombok") {
			modules = [
				"lombok"
			]
		}
	}
	library("MariaDB", "3.0.3") {
		group("org.mariadb.jdbc") {
			modules = [
				"mariadb-java-client"
			]
		}
	}
	library("Maven AntRun Plugin", "3.0.0") {
		group("org.apache.maven.plugins") {
			plugins = [
				"maven-antrun-plugin"
			]
		}
	}
	library("Maven Assembly Plugin", "3.3.0") {
		group("org.apache.maven.plugins") {
			plugins = [
				"maven-assembly-plugin"
			]
		}
	}
	library("Maven Clean Plugin", "3.1.0") {
		group("org.apache.maven.plugins") {
			plugins = [
				"maven-clean-plugin"
			]
		}
	}
	library("Maven Compiler Plugin", "3.10.1") {
		group("org.apache.maven.plugins") {
			plugins = [
				"maven-compiler-plugin"
			]
		}
	}
	library("Maven Dependency Plugin", "3.3.0") {
		group("org.apache.maven.plugins") {
			plugins = [
				"maven-dependency-plugin"
			]
		}
	}
	library("Maven Deploy Plugin", "2.8.2") {
		group("org.apache.maven.plugins") {
			plugins = [
				"maven-deploy-plugin"
			]
		}
	}
	library("Maven Enforcer Plugin", "3.0.0") {
		group("org.apache.maven.plugins") {
			plugins = [
				"maven-enforcer-plugin"
			]
		}
	}
	library("Maven Failsafe Plugin", "2.22.2") {
		group("org.apache.maven.plugins") {
			plugins = [
				"maven-failsafe-plugin"
			]
		}
	}
	library("Maven Help Plugin", "3.2.0") {
		group("org.apache.maven.plugins") {
			plugins = [
				"maven-help-plugin"
			]
		}
	}
	library("Maven Install Plugin", "2.5.2") {
		group("org.apache.maven.plugins") {
			plugins = [
				"maven-install-plugin"
			]
		}
	}
	library("Maven Invoker Plugin", "3.2.2") {
		group("org.apache.maven.plugins") {
			plugins = [
				"maven-invoker-plugin"
			]
		}
	}
	library("Maven Jar Plugin", "3.2.2") {
		group("org.apache.maven.plugins") {
			plugins = [
				"maven-jar-plugin"
			]
		}
	}
	library("Maven Javadoc Plugin", "3.3.2") {
		group("org.apache.maven.plugins") {
			plugins = [
				"maven-javadoc-plugin"
			]
		}
	}
	library("Maven Resources Plugin", "3.2.0") {
		group("org.apache.maven.plugins") {
			plugins = [
				"maven-resources-plugin"
			]
		}
	}
	library("Maven Shade Plugin", "3.2.4") {
		group("org.apache.maven.plugins") {
			plugins = [
				"maven-shade-plugin"
			]
		}
	}
	library("Maven Source Plugin", "3.2.1") {
		group("org.apache.maven.plugins") {
			plugins = [
				"maven-source-plugin"
			]
		}
	}
	library("Maven Surefire Plugin", "2.22.2") {
		group("org.apache.maven.plugins") {
			plugins = [
				"maven-surefire-plugin"
			]
		}
	}
	library("Maven War Plugin", "3.3.2") {
		group("org.apache.maven.plugins") {
			plugins = [
				"maven-war-plugin"
			]
		}
	}
	library("Micrometer", "2.0.0-SNAPSHOT") {
		group("io.micrometer") {
			modules = [
				"micrometer-registry-stackdriver" {
					exclude group: "javax.annotation", module: "javax.annotation-api"
				}
			]
			imports = [
				"micrometer-bom"
			]
		}
	}
	library("Micrometer Tracing", "1.0.0-SNAPSHOT") {
		group("io.micrometer") {
			modules = [
				"micrometer-tracing-api"
			]
		}
	}
	library("MIMEPull", "1.9.15") {
		group("org.jvnet.mimepull") {
			modules = [
				"mimepull"
			]
		}
	}
	library("Mockito", "4.4.0") {
		group("org.mockito") {
			modules = [
				"mockito-core",
				"mockito-inline",
				"mockito-junit-jupiter"
			]
		}
	}
	library("MongoDB", "4.5.1") {
		group("org.mongodb") {
			modules = [
				"bson",
				"mongodb-driver-core",
				"mongodb-driver-legacy",
				"mongodb-driver-reactivestreams",
				"mongodb-driver-sync"
			]
		}
	}
	library("MSSQL JDBC", "10.2.0.jre8") {
		group("com.microsoft.sqlserver") {
			modules = [
				"mssql-jdbc"
			]
		}
	}
	library("MySQL", "8.0.28") {
		group("mysql") {
			modules = [
				"mysql-connector-java" {
					exclude group: "com.google.protobuf", module: "protobuf-java"
				}
			]
		}
	}
	library("NekoHTML", "1.9.22") {
		group("net.sourceforge.nekohtml") {
			modules = [
				"nekohtml"
			]
		}
	}
	library("Neo4j Java Driver", "4.4.5") {
		group("org.neo4j.driver") {
			modules = [
				"neo4j-java-driver"
			]
		}
	}
	library("Netty", "4.1.75.Final") {
		group("io.netty") {
			imports = [
				"netty-bom"
			]
		}
	}
	library("OkHttp", "4.9.3") {
		group("com.squareup.okhttp3") {
			modules = [
				"logging-interceptor",
				"mockwebserver",
				"okcurl",
				"okhttp",
				"okhttp-brotli",
				"okhttp-dnsoverhttps",
				"okhttp-sse",
				"okhttp-tls",
				"okhttp-urlconnection"
			]
		}
	}
	library("Oracle Database", "21.5.0.0") {
		group("com.oracle.database.jdbc") {
			imports = [
				"ojdbc-bom"
			]
		}
	}
	library("Postgresql", "42.3.3") {
		group("org.postgresql") {
			modules = [
				"postgresql"
			]
		}
	}
	library("Prometheus Client", "0.15.0") {
		group("io.prometheus") {
			imports = [
				"simpleclient_bom"
			]
		}
	}
	library("Quartz", "2.3.2") {
		group("org.quartz-scheduler") {
			modules = [
				"quartz" {
					exclude group: "com.mchange", module: "c3p0"
					exclude group: "com.zaxxer", module: "*"
				},
				"quartz-jobs"
			]
		}
	}
	library("QueryDSL", "5.0.0") {
		group("com.querydsl") {
			imports = [
				"querydsl-bom"
			]
		}
	}
	library("R2DBC Bom", "Borca-SR1") {
		group("io.r2dbc") {
			imports = [
					"r2dbc-bom"
			]
		}
	}
	library("Rabbit AMQP Client", "5.14.2") {
		group("com.rabbitmq") {
			modules = [
				"amqp-client"
			]
		}
	}
	library("Rabbit Stream Client", "0.5.0") {
		group("com.rabbitmq") {
			modules = [
					"stream-client"
			]
		}
	}
	library("Reactive Streams", "1.0.3") {
		group("org.reactivestreams") {
			modules = [
				"reactive-streams"
			]
		}
	}
<<<<<<< HEAD
	library("Reactor Bom", "2020.0.17") {
=======
	library("Reactor Bom", "2020.0.18") {
>>>>>>> f96efa72
		group("io.projectreactor") {
			imports = [
				"reactor-bom"
			]
		}
	}
	library("REST Assured", "5.0.0") {
		group("io.rest-assured") {
			modules = [
				"json-path",
				"json-schema-validator",
				"rest-assured",
				"scala-support",
				"spring-mock-mvc",
				"spring-web-test-client",
				"xml-path"
			]
		}
	}
	library("RSocket", "1.1.1") {
		group("io.rsocket") {
			imports = [
				"rsocket-bom"
			]
		}
	}
	library("RxJava3", "3.1.4") {
		group("io.reactivex.rxjava3") {
			modules = [
				"rxjava"
			]
		}
	}
	library("Spring Boot", "${version}") {
		group("org.springframework.boot") {
			modules = [
				"spring-boot",
				"spring-boot-test",
				"spring-boot-test-autoconfigure",
				"spring-boot-actuator",
				"spring-boot-actuator-autoconfigure",
				"spring-boot-autoconfigure",
				"spring-boot-autoconfigure-processor",
				"spring-boot-buildpack-platform",
				"spring-boot-configuration-metadata",
				"spring-boot-configuration-processor",
				"spring-boot-devtools",
				"spring-boot-jarmode-layertools",
				"spring-boot-loader",
				"spring-boot-loader-tools",
				"spring-boot-properties-migrator",
				"spring-boot-starter",
				"spring-boot-starter-actuator",
				"spring-boot-starter-amqp",
				"spring-boot-starter-aop",
				"spring-boot-starter-artemis",
				"spring-boot-starter-batch",
				"spring-boot-starter-cache",
				"spring-boot-starter-data-cassandra",
				"spring-boot-starter-data-cassandra-reactive",
				"spring-boot-starter-data-couchbase",
				"spring-boot-starter-data-couchbase-reactive",
				"spring-boot-starter-data-elasticsearch",
				"spring-boot-starter-data-jdbc",
				"spring-boot-starter-data-jpa",
				"spring-boot-starter-data-ldap",
				"spring-boot-starter-data-mongodb",
				"spring-boot-starter-data-mongodb-reactive",
				"spring-boot-starter-data-r2dbc",
				"spring-boot-starter-data-redis",
				"spring-boot-starter-data-redis-reactive",
				"spring-boot-starter-data-neo4j",
				"spring-boot-starter-data-rest",
				"spring-boot-starter-freemarker",
				"spring-boot-starter-groovy-templates",
				"spring-boot-starter-hateoas",
				"spring-boot-starter-integration",
				"spring-boot-starter-jdbc",
				"spring-boot-starter-jetty",
				"spring-boot-starter-jooq",
				"spring-boot-starter-json",
				"spring-boot-starter-log4j2",
				"spring-boot-starter-logging",
				"spring-boot-starter-mail",
				"spring-boot-starter-mustache",
				"spring-boot-starter-oauth2-client",
				"spring-boot-starter-oauth2-resource-server",
				"spring-boot-starter-quartz",
				"spring-boot-starter-reactor-netty",
				"spring-boot-starter-rsocket",
				"spring-boot-starter-security",
				"spring-boot-starter-test",
				"spring-boot-starter-thymeleaf",
				"spring-boot-starter-tomcat",
				"spring-boot-starter-undertow",
				"spring-boot-starter-validation",
				"spring-boot-starter-web",
				"spring-boot-starter-webflux",
				"spring-boot-starter-websocket",
				"spring-boot-starter-web-services"
			]
			plugins = [
				"spring-boot-maven-plugin"
			]
		}
	}
	library("SAAJ Impl", "2.0.1") {
		group("com.sun.xml.messaging.saaj") {
			modules = [
				"saaj-impl"
			]
		}
	}
	library("Selenium", "4.1.2") {
		group("org.seleniumhq.selenium") {
			modules = [
				"selenium-api",
				"selenium-chrome-driver",
				"selenium-edge-driver",
				"selenium-firefox-driver",
				"selenium-ie-driver",
				"selenium-java",
				"selenium-opera-driver",
				"selenium-remote-driver",
				"selenium-safari-driver",
				"selenium-support"
			]
		}
	}
	library("Selenium HtmlUnit", "3.60.0") {
		group("org.seleniumhq.selenium") {
			modules = [
				"htmlunit-driver"
			]
		}
	}
	library("SendGrid", "4.9.1") {
		group("com.sendgrid") {
			modules = [
				"sendgrid-java"
			]
		}
	}
	library("Servlet API", "4.0.1") {
		group("javax.servlet") {
			modules = [
				"javax.servlet-api"
			]
		}
	}
	library("SLF4J", "1.7.36") {
		group("org.slf4j") {
			modules = [
				"jcl-over-slf4j",
				"jul-to-slf4j",
				"log4j-over-slf4j",
				"slf4j-api",
				"slf4j-ext",
				"slf4j-jcl",
				"slf4j-jdk14",
				"slf4j-log4j12",
				"slf4j-nop",
				"slf4j-simple"
			]
		}
	}
	library("SnakeYAML", "1.30") {
		group("org.yaml") {
			modules = [
				"snakeyaml"
			]
		}
	}
	library("Solr", "8.11.1") {
		group("org.apache.solr") {
			modules = [
				"solr-analysis-extras",
				"solr-analytics",
				"solr-cell",
				"solr-core",
				"solr-dataimporthandler",
				"solr-dataimporthandler-extras",
				"solr-gcs-repository",
				"solr-jaegertracer-configurator",
				"solr-langid",
				"solr-ltr",
				"solr-prometheus-exporter",
				"solr-s3-repository",
				"solr-solrj" {
					exclude group: "org.slf4j", module: "jcl-over-slf4j"
				},
				"solr-test-framework",
				"solr-velocity"
			]
		}
	}
	library("Spring AMQP", "3.0.0-M2") {
		group("org.springframework.amqp") {
			modules = [
				"spring-amqp",
				"spring-rabbit",
				"spring-rabbit-stream",
				"spring-rabbit-junit",
				"spring-rabbit-test"
			]
		}
	}
	library("Spring Batch", "5.0.0-SNAPSHOT") {
		group("org.springframework.batch") {
			modules = [
				"spring-batch-core",
				"spring-batch-infrastructure",
				"spring-batch-integration",
				"spring-batch-test"
			]
		}
	}
	library("Spring Data Bom", "2022.0.0-SNAPSHOT") {
		group("org.springframework.data") {
			imports = [
				"spring-data-bom"
			]
		}
	}
	library("Spring Framework", "6.0.0-SNAPSHOT") {
		group("org.springframework") {
			imports = [
				"spring-framework-bom"
			]
		}
	}
	library("Spring HATEOAS", "2.0.0-SNAPSHOT") {
		group("org.springframework.hateoas") {
			modules = [
				"spring-hateoas"
			]
		}
	}
	library("Spring Integration", "6.0.0-M2") {
		group("org.springframework.integration") {
			imports = [
				"spring-integration-bom"
			]
		}
	}
	library("Spring Kafka", "3.0.0-SNAPSHOT") {
		group("org.springframework.kafka") {
			modules = [
				"spring-kafka",
				"spring-kafka-test"
			]
		}
	}
	library("Spring LDAP", "3.0.0-M1") {
		group("org.springframework.ldap") {
			modules = [
				"spring-ldap-core",
				"spring-ldap-core-tiger",
				"spring-ldap-ldif-batch",
				"spring-ldap-ldif-core",
				"spring-ldap-odm",
				"spring-ldap-test"
			]
		}
	}
	library("Spring RESTDocs", "3.0.0-SNAPSHOT") {
		group("org.springframework.restdocs") {
			modules = [
				"spring-restdocs-asciidoctor",
				"spring-restdocs-core",
				"spring-restdocs-mockmvc",
				"spring-restdocs-restassured",
				"spring-restdocs-webtestclient"
			]
		}
	}
	library("Spring Retry", "1.3.2") {
		group("org.springframework.retry") {
			modules = [
				"spring-retry"
			]
		}
	}
	library("Spring Security", "6.0.0-SNAPSHOT") {
		group("org.springframework.security") {
			imports = [
				"spring-security-bom"
			]
		}
	}
	library("Spring Session Bom", "2022.0.0-SNAPSHOT") {
		group("org.springframework.session") {
			imports = [
				"spring-session-bom"
			]
		}
	}
	library("Spring WS", "4.0.0-M2") {
		group("org.springframework.ws") {
			modules = [
				"spring-ws-core",
				"spring-ws-security",
				"spring-ws-support",
				"spring-ws-test",
				"spring-xml"
			]
		}
	}
	library("SQLite JDBC", "3.36.0.3") {
		group("org.xerial") {
			modules = [
				"sqlite-jdbc"
			]
		}
	}
	library("Sun Mail", "2.0.1") {
		group("com.sun.mail") {
			modules = [
				"jakarta.mail"
			]
		}
	}
	library("Thymeleaf", "3.1.0.M1") {
		group("org.thymeleaf") {
			modules = [
				"thymeleaf",
				"thymeleaf-spring6"
			]
		}
	}
	library("Thymeleaf Extras Data Attribute", "2.0.1") {
		group("com.github.mxab.thymeleaf.extras") {
			modules = [
				"thymeleaf-extras-data-attribute"
			]
		}
	}
	library("Thymeleaf Extras Java8Time", "3.0.4.RELEASE") {
		group("org.thymeleaf.extras") {
			modules = [
				"thymeleaf-extras-java8time"
			]
		}
	}
	library("Thymeleaf Extras SpringSecurity", "3.1.0.M1") {
		group("org.thymeleaf.extras") {
			modules = [
				"thymeleaf-extras-springsecurity6"
			]
		}
	}
	library("Thymeleaf Layout Dialect", "3.1.0") {
		group("nz.net.ultraq.thymeleaf") {
			modules = [
				"thymeleaf-layout-dialect"
			]
		}
	}
	library("Tomcat", "${tomcatVersion}") {
		group("org.apache.tomcat") {
			modules = [
				"tomcat-annotations-api",
				"tomcat-jdbc",
				"tomcat-jsp-api"
			]
		}
		group("org.apache.tomcat.embed") {
			modules = [
				"tomcat-embed-core",
				"tomcat-embed-el",
				"tomcat-embed-jasper",
				"tomcat-embed-websocket"
			]
		}
	}
	library("UnboundID LDAPSDK", "6.0.4") {
		group("com.unboundid") {
			modules = [
				"unboundid-ldapsdk"
			]
		}
	}
	library("Undertow", "2.2.16.Final") {
		group("io.undertow") {
			modules = [
				"undertow-core",
				"undertow-servlet-jakarta",
				"undertow-websockets-jsr-jakarta"
			]
		}
	}
	library("Versions Maven Plugin", "2.10.0") {
		group("org.codehaus.mojo") {
			plugins = [
				"versions-maven-plugin"
			]
		}
	}
	library("WebJars Locator Core", "0.50") {
		group("org.webjars") {
			modules = [
				"webjars-locator-core"
			]
		}
	}
	library("WSDL4j", "1.6.3") {
		group("wsdl4j") {
			modules = [
				"wsdl4j"
			]
		}
	}
	library("XML Maven Plugin", "1.0.2") {
		group("org.codehaus.mojo") {
			plugins = [
				"xml-maven-plugin"
			]
		}
	}
	library("XmlUnit2", "2.9.0") {
		group("org.xmlunit") {
			modules = [
				"xmlunit-assertj",
				"xmlunit-core",
				"xmlunit-legacy",
				"xmlunit-matchers",
				"xmlunit-placeholders"
			]
		}
	}
	library("Yasson", "2.0.4") {
		group("org.eclipse") {
			modules = [
				"yasson"
			]
		}
	}
}

generateMetadataFileForMavenPublication {
	enabled = false
}<|MERGE_RESOLUTION|>--- conflicted
+++ resolved
@@ -1141,11 +1141,7 @@
 			]
 		}
 	}
-<<<<<<< HEAD
-	library("Reactor Bom", "2020.0.17") {
-=======
 	library("Reactor Bom", "2020.0.18") {
->>>>>>> f96efa72
 		group("io.projectreactor") {
 			imports = [
 				"reactor-bom"
